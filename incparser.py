<<<<<<< HEAD
"""

    Reynir: Natural language processing for Icelandic

    Utility class for incremental parsing of token streams

    Copyright (c) 2017 Vilhjalmur Thorsteinsson

       This program is free software: you can redistribute it and/or modify
       it under the terms of the GNU General Public License as published by
       the Free Software Foundation, either version 3 of the License, or
       (at your option) any later version.
       This program is distributed in the hope that it will be useful,
       but WITHOUT ANY WARRANTY; without even the implied warranty of
       MERCHANTABILITY or FITNESS FOR A PARTICULAR PURPOSE.  See the
       GNU General Public License for more details.

    You should have received a copy of the GNU General Public License
    along with this program.  If not, see http://www.gnu.org/licenses/.


    This module implements a simple utility class for parsing token
    streams into paragraphs and sentences. The parse is incremental so
    that the client can take action on each paragraph and sentence as
    it is processed.

"""

import time
from collections import defaultdict

from tokenizer import TOK, paragraphs

from fastparser import Fast_Parser, ParseError
from reducer import Reducer
from settings import Settings

# Number of tree combinations that must be exceeded for a verbose
# parse dump to include the sentence text (as opposed to just basic stats)
_VERBOSE_AMBIGUITY_THRESHOLD = 1000


class IncrementalParser:

    """ Utility class to parse a token list as a sequence of paragraphs
        containing sentences. Typical usage:

        toklist = tokenize(text)
        bp = BIN_Parser()
        ip = IncrementalParser(bp, toklist)
        for p in ip.paragraphs():
            for sent in p.sentences():
                if sent.parse():
                    # sentence parsed successfully
                    # do something with sent.tree
                else:
                    # an error occurred in the parse
                    # the error token index is at sent.err_index
        num_sentences = ip.num_sentences
        num_parsed = ip.num_parsed
        ambiguity = ip.ambiguity
        parse_time = ip.parse_time

    """

    class _IncrementalSentence:

        def __init__(self, ip, s):
            self._ip = ip
            self._s = s
            self._len = len(s)
            assert self._len > 0 # Input should be already sanitized
            self._err_index = None
            self._tree = None

        def __len__(self):
            return self._len

        def parse(self):
            """ Parse the sentence """
            num = 0
            score = 0
            try:
                forest = self._ip._parser.go(self._s)
                if forest is not None:
                    num = Fast_Parser.num_combinations(forest)
                    if num > 1:
                        forest, score = self._ip._reducer.go_with_score(forest)
            except ParseError as e:
                forest = None
                self._err_index = e.token_index
            self._tree = forest
            self._ip._add_sentence(self, num, score)
            return num > 0

        @property
        def tokens(self):
            return self._s

        @property
        def tree(self):
            return self._tree

        @property
        def err_index(self):
            return self._len - 1 if self._err_index is None else self._err_index

        @property
        def text(self):
            return " ".join(t.txt for t in self._s)

        def __str__(self):
            return self.text


    class _IncrementalParagraph:

        def __init__(self, ip, p):
            self._ip = ip
            self._p = p

        def sentences(self):
            """ Yield the sentences within the paragraph, nicely wrapped """
            for _, sent in self._p:
                yield IncrementalParser._IncrementalSentence(self._ip, sent)


    def __init__(self, parser, toklist, verbose = False):
        self._parser = parser
        self._reducer = Reducer(parser.grammar)
        self._num_sent = 0
        self._num_parsed_sent = 0
        self._num_tokens = 0
        self._num_combinations = 0
        self._total_score = 0
        self._total_ambig = 0.0
        self._total_tokens = 0
        self._start_time = time.time()
        self._verbose = verbose
        self._toklist = toklist
        
        # Count distinct tokens
        #self._toklist = list(toklist)
        #print("Article has {0} tokens".format(len(self._toklist)))
        #tokencount = defaultdict(int)
        #for t in self._toklist:
        #    tokencount[(t.kind, t.txt)] += 1
        #print("Article has {0} distinct tokens".format(len(tokencount)))
        #for t in sorted(tokencount.items(), key = lambda x : x[1], reverse = True)[0:20]:
        #    print("Token '{0}' ({1}) occurs {2} times".format(t[0][1], TOK.descr[t[0][0]], t[1]))

    def _add_sentence(self, s, num, score):
        """ Add a processed sentence to the statistics """
        slen = len(s)
        self._num_sent += 1
        self._num_tokens += slen
        if num > 0:
            # The sentence was parsed successfully
            self._num_parsed_sent += 1
            self._num_combinations += num
            ambig_factor = num ** (1 / slen)
            self._total_ambig += ambig_factor * slen
            self._total_tokens += slen
            self._total_score += score
        # Debugging output, if requested and enabled
        if self._verbose and Settings.DEBUG:
            print("Parsed sentence of length {0} with {1} combinations{2}"
                .format(slen, num,
                    ("\n" + s.text) if num >= _VERBOSE_AMBIGUITY_THRESHOLD else ""))

    def paragraphs(self):
        """ Yield the paragraphs from the token stream """
        for p in paragraphs(self._toklist):
            yield IncrementalParser._IncrementalParagraph(self, p)

    @property
    def num_tokens(self):
        return self._num_tokens

    @property
    def num_sentences(self):
        return self._num_sent

    @property
    def num_parsed(self):
        return self._num_parsed_sent

    @property
    def num_combinations(self):
        return self._num_combinations

    @property
    def total_score(self):
        return self._total_score

    @property
    def ambiguity(self):
        return (self._total_ambig / self._total_tokens) if self._total_tokens > 0 else 1.0

    @property
    def parse_time(self):
        return time.time() - self._start_time

=======
"""

    Reynir: Natural language processing for Icelandic

    Utility class for incremental parsing of token streams

    Copyright (c) 2018 Miðeind ehf.
    Original author: Vilhjálmur Þorsteinsson

       This program is free software: you can redistribute it and/or modify
       it under the terms of the GNU General Public License as published by
       the Free Software Foundation, either version 3 of the License, or
       (at your option) any later version.
       This program is distributed in the hope that it will be useful,
       but WITHOUT ANY WARRANTY; without even the implied warranty of
       MERCHANTABILITY or FITNESS FOR A PARTICULAR PURPOSE.  See the
       GNU General Public License for more details.

    You should have received a copy of the GNU General Public License
    along with this program.  If not, see http://www.gnu.org/licenses/.


    This module implements a simple utility class for parsing token
    streams into paragraphs and sentences. The parse is incremental so
    that the client can take action on each paragraph and sentence as
    it is processed. Also, time.sleep(0) is called between sentences
    to make multi-threaded parses proceed more smoothly and evenly.

"""

import time
from collections import defaultdict

from tokenizer import TOK, paragraphs

from reynir.fastparser import Fast_Parser, ParseError
from reynir.reducer import Reducer
from settings import Settings

# Number of tree combinations that must be exceeded for a verbose
# parse dump to include the sentence text (as opposed to just basic stats)
_VERBOSE_AMBIGUITY_THRESHOLD = 1000


class IncrementalParser:

    """ Utility class to parse a token list as a sequence of paragraphs
        containing sentences. Typical usage:

        toklist = tokenize(text)
        bp = BIN_Parser()
        ip = IncrementalParser(bp, toklist)
        for p in ip.paragraphs():
            for sent in p.sentences():
                if sent.parse():
                    # sentence parsed successfully
                    # do something with sent.tree
                else:
                    # an error occurred in the parse
                    # the error token index is at sent.err_index
        num_sentences = ip.num_sentences
        num_parsed = ip.num_parsed
        ambiguity = ip.ambiguity
        parse_time = ip.parse_time

    """

    class _IncrementalSentence:

        def __init__(self, ip, s):
            self._ip = ip
            self._s = s
            self._len = len(s)
            assert self._len > 0 # Input should be already sanitized
            self._err_index = None
            self._tree = None

        def __len__(self):
            return self._len

        def parse(self):
            """ Parse the sentence """
            num = 0
            score = 0
            try:
                forest = self._ip._parser.go(self._s)
                if forest is not None:
                    num = Fast_Parser.num_combinations(forest)
                    if num > 1:
                        forest, score = self._ip._reducer.go_with_score(forest)
            except ParseError as e:
                forest = None
                self._err_index = e.token_index
            self._tree = forest
            self._ip._add_sentence(self, num, score)
            return num > 0

        @property
        def tokens(self):
            return self._s

        @property
        def tree(self):
            return self._tree

        @property
        def err_index(self):
            return self._len - 1 if self._err_index is None else self._err_index

        @property
        def text(self):
            return " ".join(t.txt for t in self._s)

        def __str__(self):
            return self.text


    class _IncrementalParagraph:

        def __init__(self, ip, p):
            self._ip = ip
            self._p = p

        def sentences(self):
            """ Yield the sentences within the paragraph, nicely wrapped """
            for _, sent in self._p:
                # Call time.sleep(0) to yield the current thread, i.e.
                # enable the threading subsystem and/or eventlet under Gunicorn
                # to switch threads at this point - since the parsing of an
                # entire article can take a long time
                time.sleep(0)
                yield IncrementalParser._IncrementalSentence(self._ip, sent)


    def __init__(self, parser, toklist, verbose = False):
        self._parser = parser
        self._reducer = Reducer(parser.grammar)
        self._num_sent = 0
        self._num_parsed_sent = 0
        self._num_tokens = 0
        self._num_combinations = 0
        self._total_score = 0
        self._total_ambig = 0.0
        self._total_tokens = 0
        self._start_time = time.time()
        self._verbose = verbose
        self._toklist = toklist
        
    def _add_sentence(self, s, num, score):
        """ Add a processed sentence to the statistics """
        slen = len(s)
        self._num_sent += 1
        self._num_tokens += slen
        if num > 0:
            # The sentence was parsed successfully
            self._num_parsed_sent += 1
            self._num_combinations += num
            ambig_factor = num ** (1 / slen)
            self._total_ambig += ambig_factor * slen
            self._total_tokens += slen
            self._total_score += score
        # Debugging output, if requested and enabled
        if self._verbose and Settings.DEBUG:
            print("Parsed sentence of length {0} with {1} combinations{2}"
                .format(slen, num,
                    ("\n" + s.text) if num >= _VERBOSE_AMBIGUITY_THRESHOLD else ""))

    def paragraphs(self):
        """ Yield the paragraphs from the token stream """
        for p in paragraphs(self._toklist):
            yield IncrementalParser._IncrementalParagraph(self, p)

    @property
    def num_tokens(self):
        return self._num_tokens

    @property
    def num_sentences(self):
        return self._num_sent

    @property
    def num_parsed(self):
        return self._num_parsed_sent

    @property
    def num_combinations(self):
        return self._num_combinations

    @property
    def total_score(self):
        return self._total_score

    @property
    def ambiguity(self):
        return (self._total_ambig / self._total_tokens) if self._total_tokens > 0 else 1.0

    @property
    def parse_time(self):
        return time.time() - self._start_time
>>>>>>> c2f8c940
<|MERGE_RESOLUTION|>--- conflicted
+++ resolved
@@ -1,208 +1,3 @@
-<<<<<<< HEAD
-"""
-
-    Reynir: Natural language processing for Icelandic
-
-    Utility class for incremental parsing of token streams
-
-    Copyright (c) 2017 Vilhjalmur Thorsteinsson
-
-       This program is free software: you can redistribute it and/or modify
-       it under the terms of the GNU General Public License as published by
-       the Free Software Foundation, either version 3 of the License, or
-       (at your option) any later version.
-       This program is distributed in the hope that it will be useful,
-       but WITHOUT ANY WARRANTY; without even the implied warranty of
-       MERCHANTABILITY or FITNESS FOR A PARTICULAR PURPOSE.  See the
-       GNU General Public License for more details.
-
-    You should have received a copy of the GNU General Public License
-    along with this program.  If not, see http://www.gnu.org/licenses/.
-
-
-    This module implements a simple utility class for parsing token
-    streams into paragraphs and sentences. The parse is incremental so
-    that the client can take action on each paragraph and sentence as
-    it is processed.
-
-"""
-
-import time
-from collections import defaultdict
-
-from tokenizer import TOK, paragraphs
-
-from fastparser import Fast_Parser, ParseError
-from reducer import Reducer
-from settings import Settings
-
-# Number of tree combinations that must be exceeded for a verbose
-# parse dump to include the sentence text (as opposed to just basic stats)
-_VERBOSE_AMBIGUITY_THRESHOLD = 1000
-
-
-class IncrementalParser:
-
-    """ Utility class to parse a token list as a sequence of paragraphs
-        containing sentences. Typical usage:
-
-        toklist = tokenize(text)
-        bp = BIN_Parser()
-        ip = IncrementalParser(bp, toklist)
-        for p in ip.paragraphs():
-            for sent in p.sentences():
-                if sent.parse():
-                    # sentence parsed successfully
-                    # do something with sent.tree
-                else:
-                    # an error occurred in the parse
-                    # the error token index is at sent.err_index
-        num_sentences = ip.num_sentences
-        num_parsed = ip.num_parsed
-        ambiguity = ip.ambiguity
-        parse_time = ip.parse_time
-
-    """
-
-    class _IncrementalSentence:
-
-        def __init__(self, ip, s):
-            self._ip = ip
-            self._s = s
-            self._len = len(s)
-            assert self._len > 0 # Input should be already sanitized
-            self._err_index = None
-            self._tree = None
-
-        def __len__(self):
-            return self._len
-
-        def parse(self):
-            """ Parse the sentence """
-            num = 0
-            score = 0
-            try:
-                forest = self._ip._parser.go(self._s)
-                if forest is not None:
-                    num = Fast_Parser.num_combinations(forest)
-                    if num > 1:
-                        forest, score = self._ip._reducer.go_with_score(forest)
-            except ParseError as e:
-                forest = None
-                self._err_index = e.token_index
-            self._tree = forest
-            self._ip._add_sentence(self, num, score)
-            return num > 0
-
-        @property
-        def tokens(self):
-            return self._s
-
-        @property
-        def tree(self):
-            return self._tree
-
-        @property
-        def err_index(self):
-            return self._len - 1 if self._err_index is None else self._err_index
-
-        @property
-        def text(self):
-            return " ".join(t.txt for t in self._s)
-
-        def __str__(self):
-            return self.text
-
-
-    class _IncrementalParagraph:
-
-        def __init__(self, ip, p):
-            self._ip = ip
-            self._p = p
-
-        def sentences(self):
-            """ Yield the sentences within the paragraph, nicely wrapped """
-            for _, sent in self._p:
-                yield IncrementalParser._IncrementalSentence(self._ip, sent)
-
-
-    def __init__(self, parser, toklist, verbose = False):
-        self._parser = parser
-        self._reducer = Reducer(parser.grammar)
-        self._num_sent = 0
-        self._num_parsed_sent = 0
-        self._num_tokens = 0
-        self._num_combinations = 0
-        self._total_score = 0
-        self._total_ambig = 0.0
-        self._total_tokens = 0
-        self._start_time = time.time()
-        self._verbose = verbose
-        self._toklist = toklist
-        
-        # Count distinct tokens
-        #self._toklist = list(toklist)
-        #print("Article has {0} tokens".format(len(self._toklist)))
-        #tokencount = defaultdict(int)
-        #for t in self._toklist:
-        #    tokencount[(t.kind, t.txt)] += 1
-        #print("Article has {0} distinct tokens".format(len(tokencount)))
-        #for t in sorted(tokencount.items(), key = lambda x : x[1], reverse = True)[0:20]:
-        #    print("Token '{0}' ({1}) occurs {2} times".format(t[0][1], TOK.descr[t[0][0]], t[1]))
-
-    def _add_sentence(self, s, num, score):
-        """ Add a processed sentence to the statistics """
-        slen = len(s)
-        self._num_sent += 1
-        self._num_tokens += slen
-        if num > 0:
-            # The sentence was parsed successfully
-            self._num_parsed_sent += 1
-            self._num_combinations += num
-            ambig_factor = num ** (1 / slen)
-            self._total_ambig += ambig_factor * slen
-            self._total_tokens += slen
-            self._total_score += score
-        # Debugging output, if requested and enabled
-        if self._verbose and Settings.DEBUG:
-            print("Parsed sentence of length {0} with {1} combinations{2}"
-                .format(slen, num,
-                    ("\n" + s.text) if num >= _VERBOSE_AMBIGUITY_THRESHOLD else ""))
-
-    def paragraphs(self):
-        """ Yield the paragraphs from the token stream """
-        for p in paragraphs(self._toklist):
-            yield IncrementalParser._IncrementalParagraph(self, p)
-
-    @property
-    def num_tokens(self):
-        return self._num_tokens
-
-    @property
-    def num_sentences(self):
-        return self._num_sent
-
-    @property
-    def num_parsed(self):
-        return self._num_parsed_sent
-
-    @property
-    def num_combinations(self):
-        return self._num_combinations
-
-    @property
-    def total_score(self):
-        return self._total_score
-
-    @property
-    def ambiguity(self):
-        return (self._total_ambig / self._total_tokens) if self._total_tokens > 0 else 1.0
-
-    @property
-    def parse_time(self):
-        return time.time() - self._start_time
-
-=======
 """
 
     Reynir: Natural language processing for Icelandic
@@ -402,4 +197,3 @@
     @property
     def parse_time(self):
         return time.time() - self._start_time
->>>>>>> c2f8c940
