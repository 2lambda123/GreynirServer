#
# Greynir: Natural language processing for Icelandic
#
# Vocab.conf
#
# Additions to the main BÍN dictionary
#
# Copyright (C) 2021 Miðeind ehf.
#
#    This program is free software: you can redistribute it and/or modify
#    it under the terms of the GNU General Public License as published by
#    the Free Software Foundation, either version 3 of the License, or
#    (at your option) any later version.
#    This program is distributed in the hope that it will be useful,
#    but WITHOUT ANY WARRANTY; without even the implied warranty of
#    MERCHANTABILITY or FITNESS FOR A PARTICULAR PURPOSE.  See the
#    GNU General Public License for more details.
#
# You should have received a copy of the GNU General Public License
# along with this program.  If not, see http://www.gnu.org/licenses/.

# !!! IMPORTANT !!!

# After modifying this file, be careful to run utils/vocab.py
# to regenerate the resources/ord.add.csv file - and then to
# run bincompress.py (in GreynirPackage) to update the
# resources/ord.compressed binary file.


[meanings]

# Orðmyndir til viðbótar BÍN
# Form: stofn ordmynd (default = stofn) ordfl fl (default ob) beyging (default -)

annarsvegar ao
hinsvegar ao
ennfremur ao
hvarvetna ao
semsagt ao      # 'hann er semsagt farinn til útlanda'
ýmist ao        # 'ég starfa ýmist með sjúklingum eða alheilbrigðu fólki'
fyrirfram ao    # 'hefur myndað sér fyrirfram skoðun'
endurgjaldslaust ao # 'Stórfyrirtækin gætu fengið aðgang að slíkum búnaði endurgjaldslaust'
afturvirkt ao   # 'lögum var svo breytt afturvirkt í fyrra'
hittiðfyrra ao  # 'bækur komu út í hittiðfyrra'
hitteðfyrra ao	# 'bækur komu út í hitteðfyrra'
fullsnemmt ao   # 'snemmt' er í BÍN
ívið ao         # 'það eru ívið fleiri atvinnulausir nú en í fyrra'
utandyra ao     # 'innandyra' er í BÍN
endurtekið ao   # 'Okkur er endurtekið sagt að semja'
síendurtekið ao # 'Síendurtekið er því haldið fram að við eigum að semja'
þarlendis ao    # 'hérlendis' er í BÍN

eins-og st 		# 'einsog ráðherrann orðaði það'

# Sjá http://malfar.arnastofnun.is/?p=10179

báðumegin ao
hinumegin ao
hvorumegin ao
öðrumegin ao

# Óvenjulegar forsetningar

andstætt fs
framhjá fs
frammá fs
frammí fs
framundir fs
inná fs
innanum fs
inní fs
innum fs
meðfram fs
niðrá fs
niðrí fs
norður fs
ólíkt fs
samanber fs
sammála fs
samsíðis fs
samstíga fs
sem fs
suður fs
uppá fs
uppí fs
útá fs
útaf fs
útí fs
útúr fs
útyfir fs
víðsfjarri fs

# Óbeygjanleg lýsingarorð

virðisaukandi lo 	# 'þetta er virðisaukandi starfsemi'
karlkyns lo 		# 'frægasti kvenkyns flugmaðurinn'
kvenkyns lo
lúxus lo			# 'þetta var lúxus aðbúnaður í alla staði'
fráfarandi lo		# 'þetta sagði fráfarandi formaður í ræðu sinni'
heljarinnar lo      # 'hann bauð til heljarinnar veislu'
margnota lo         # 'við brúkum aðeins margnota poka'
uppáhalds lo        # 'hann mun leika alla sína uppáhalds slagara'
harðspjalda lo

# Upphrópanir
amen uh
bless uh
bravó uh
bæ uh
ha uh
hallelúja uh
halló uh
hananú uh
hæ uh
húrra uh
iss uh
já uh
jæja uh
jú uh
jújú uh
nei uh
ó uh
skamm uh
suss uh
svei uh
takk uh
uss uh
va uh
vá uh
vei uh
úff uh

# Persónufornafnið 'hán' vantar í BÍN
# Ath.: Kynið (í þessu tilviki hvorugkyn)
# er ákveðið í málfræðireglu í Greynir.grammar í GreynirPackage

hán     hán     pfn     alm     NFET
hán     hán     pfn     alm     ÞFET
hán     háni    pfn     alm     ÞGFET
hán     háns    pfn     alm     EFET

# Sögnin 'ára' í myndinni 'ári/árar/áraði' (sbr. 'að illa ári fyrir Icelandair')
# er aðeins í BÍN sem ópersónuleg (OP) mynd. Hér er bætt við venjulegri
# germynd 3p et til að þurfa ekki sérreglu í málfræðinni fyrir frasa af þessu tagi.
ára     ári     so      alm     GM-VH-NT-3P-ET
ára     árar    so      alm     GM-FH-NT-3P-ET
ára     áraði   so      alm     GM-VH-ÞT-3P-ET
ára     áraði   so      alm     GM-FH-ÞT-3P-ET

# Nafnorðið 'hagkvæmni' er í BÍN en ekki 'óhagkvæmni'

ó-hagkvæmni kvk
ó-sjálfbærni kvk
ó-kvikur lo

# 'slæmur' er í BÍN en ekki 'alslæmur', nema
# í efsta stigi ('alverstur' er í BÍN).
# Við bætum við frumstiginu 'alslæmur' en sleppum
# 'alverri' og 'alverstur'.

alslæmur alslæmur    lo    alm FSB-KK-NFET
alslæmur alslæman    lo    alm FSB-KK-ÞFET
alslæmur alslæmum    lo    alm FSB-KK-ÞGFET
alslæmur alslæms     lo    alm FSB-KK-EFET
alslæmur alslæmir    lo    alm FSB-KK-NFFT
alslæmur alslæma     lo    alm FSB-KK-ÞFFT
alslæmur alslæmum    lo    alm FSB-KK-ÞGFFT
alslæmur alslæmra    lo    alm FSB-KK-EFFT
alslæmur alslæm      lo    alm FSB-KVK-NFET
alslæmur alslæma     lo    alm FSB-KVK-ÞFET
alslæmur alslæmri    lo    alm FSB-KVK-ÞGFET
alslæmur alslæmrar   lo    alm FSB-KVK-EFET
alslæmur alslæmar    lo    alm FSB-KVK-NFFT
alslæmur alslæmar    lo    alm FSB-KVK-ÞFFT
alslæmur alslæmum    lo    alm FSB-KVK-ÞGFFT
alslæmur alslæmra    lo    alm FSB-KVK-EFFT
alslæmur alslæmt     lo    alm FSB-HK-NFET
alslæmur alslæmt     lo    alm FSB-HK-ÞFET
alslæmur alslæmu     lo    alm FSB-HK-ÞGFET
alslæmur alslæms     lo    alm FSB-HK-EFET
alslæmur alslæm      lo    alm FSB-HK-NFFT
alslæmur alslæm      lo    alm FSB-HK-ÞFFT
alslæmur alslæmum    lo    alm FSB-HK-ÞGFFT
alslæmur alslæmra    lo    alm FSB-HK-EFFT
alslæmur alslæmi     lo    alm FVB-KK-NFET
alslæmur alslæma     lo    alm FVB-KK-ÞFET
alslæmur alslæma     lo    alm FVB-KK-ÞGFET
alslæmur alslæma     lo    alm FVB-KK-EFET
alslæmur alslæmu     lo    alm FVB-KK-NFFT
alslæmur alslæmu     lo    alm FVB-KK-ÞFFT
alslæmur alslæmu     lo    alm FVB-KK-ÞGFFT
alslæmur alslæmu     lo    alm FVB-KK-EFFT
alslæmur alslæma     lo    alm FVB-KVK-NFET
alslæmur alslæmu     lo    alm FVB-KVK-ÞFET
alslæmur alslæmu     lo    alm FVB-KVK-ÞGFET
alslæmur alslæmu     lo    alm FVB-KVK-EFET
alslæmur alslæmu     lo    alm FVB-KVK-NFFT
alslæmur alslæmu     lo    alm FVB-KVK-ÞFFT
alslæmur alslæmu     lo    alm FVB-KVK-ÞGFFT
alslæmur alslæmu     lo    alm FVB-KVK-EFFT
alslæmur alslæma     lo    alm FVB-HK-NFET
alslæmur alslæma     lo    alm FVB-HK-ÞFET
alslæmur alslæma     lo    alm FVB-HK-ÞGFET
alslæmur alslæma     lo    alm FVB-HK-EFET
alslæmur alslæmu     lo    alm FVB-HK-NFFT
alslæmur alslæmu     lo    alm FVB-HK-ÞFFT
alslæmur alslæmu     lo    alm FVB-HK-ÞGFFT
alslæmur alslæmu     lo    alm FVB-HK-EFFT

# 'samrunar' í fleirtölu vantar í BÍN
samruni samrunar    kk alm NFFT
samruni samrunarnir kk alm NFFTgr
samruni samruna     kk alm ÞFFT
samruni samrunana   kk alm ÞFFTgr
samruni samrunum    kk alm ÞGFFT
samruni samrununum  kk alm ÞGFFTgr
samruni samruna     kk alm EFFT
samruni samrunanna  kk alm EFFTgr

# 'vettvangar' í fleirtölu vantar í BÍN

vettvangur vettvangarnir    kk alm NFFT
vettvangur vettvangarnir    kk alm NFFTgr
vettvangur vettvanga        kk alm ÞFFT
vettvangur vettvangana      kk alm ÞFFTgr
vettvangur vettvöngum       kk alm ÞGFT
vettvangur vettvöngunum     kk alm ÞGFTgr
vettvangur vettvanga        kk alm EFFT
vettvangur vettvanganna     kk alm EFFTgr

# 'hið' er aðeins í BÍN sem greinir, ekki sem fornafn
# Hins vegar eru önnur föll og kyn 'hinn' skráð sem fornöfn

hinn    hið         fn alm HK_ÞFET
hinn    hið         fn alm HK_NFET

# Algeng stafsetningarvilla - loka augunum fyrir henni ;-)
# [sett inn sem leiðrétting í GreynirCorrect]

# þessi   þessarra    fn alm KK-EFFT
# þessi   þessarri    fn alm KVK-ÞGFET
# þessi   þessarrar   fn alm KVK-EFET
# þessi   þessarra    fn alm KVK-EFFT
# þessi   þessarra    fn alm HK-EFFT

# 'Facebooksíða' o.fl. eru ekki í BÍN

Facebook-síða kvk
Facebook-hópur kk
Facebook-grúppa kvk
Facebook-viðburður kk
Facebook-atburður kk
Facebook-færsla kvk
Facebook-hlekkur kk
Facebook-vinur kk

# Annars greint sem 'banda-ríkjaþing'
Bandaríkja-þing hk

# 'tryggingataki' vantar í BÍN

tryggingataki	tryggingataki		kk	alm NFET
tryggingataki	tryggingataka		kk	alm ÞFET
tryggingataki	tryggingataka		kk	alm ÞGFET
tryggingataki	tryggingataka		kk	alm EFET
tryggingataki	tryggingatakar		kk	alm NFFT
tryggingataki	tryggingataka		kk	alm ÞFFT
tryggingataki	tryggingatökum		kk	alm ÞGFFT
tryggingataki	tryggingataka		kk	alm EFFT

tryggingataki	tryggingatakinn		kk	alm NFETgr
tryggingataki	tryggingatakann		kk	alm ÞFETgr
tryggingataki	tryggingatakanum	kk	alm ÞGFETgr
tryggingataki	tryggingatakans		kk	alm EFETgr
tryggingataki	tryggingatakarnir	kk	alm NFFTgr
tryggingataki	tryggingatakana		kk	alm ÞFFTgr
tryggingataki	tryggingatökunum	kk	alm ÞGFFTgr
tryggingataki	tryggingatakanna	kk	alm EFFTgr

# 'vátryggingataki' vantar í BÍN

vátryggingataki	vátryggingataki		kk	alm NFET
vátryggingataki	vátryggingataka		kk	alm ÞFET
vátryggingataki	vátryggingataka		kk	alm ÞGFET
vátryggingataki	vátryggingataka		kk	alm EFET
vátryggingataki	vátryggingatakar	kk	alm NFFT
vátryggingataki	vátryggingataka		kk	alm ÞFFT
vátryggingataki	vátryggingatökum	kk	alm ÞGFFT
vátryggingataki	vátryggingataka		kk	alm EFFT

vátryggingataki	vátryggingatakinn	kk	alm NFETgr
vátryggingataki	vátryggingatakann	kk	alm ÞFETgr
vátryggingataki	vátryggingatakanum	kk	alm ÞGFETgr
vátryggingataki	vátryggingatakans	kk	alm EFETgr
vátryggingataki	vátryggingatakarnir	kk	alm NFFTgr
vátryggingataki	vátryggingatakana	kk	alm ÞFFTgr
vátryggingataki	vátryggingatökunum	kk	alm ÞGFFTgr
vátryggingataki	vátryggingatakanna	kk	alm EFFTgr

# Nauðsynlegt að hafa í BÍN vegna málfræðiyfirlestrar/MálGreynis,
# þar sem þetta eru merkt sem óheppilegt/óviðurkvæmilegt orð

múhameðs-trú kvk
múhameðstrúar-maður kk

# Lýsingarorðið 'virðisaukaskattsskyldur' er í BÍN, en ekki
# nafnorðið 'virðisaukskattsskylda' - sem þýðir að setningar
# með nafnorðinu þáttast ekki
virðisaukaskatts-skylda kvk

Downing-stræti hk
Buckingham-höll kvk
Windsor-kastali kk
Élysée-höll kvk

# !!! TODO 'ígrundaður' vantar sem lo - er í BÍN sem so lhþt
# !!! en 'þessi illa ígrundaða ákvörðun' þáttast ekki þar sem lo vantar

# Nafnið 'Ava' vantar í BÍN

Ava			Ava			kvk	ism NFET
Ava			Övu			kvk	ism ÞFET
Ava			Övu			kvk ism	ÞGFET
Ava			Övu			kvk ism EFET

# Nafnið 'Tobba' vantar í BÍN

Tobba		Tobba		kvk	ism NFET
Tobba		Tobbu		kvk	ism ÞFET
Tobba		Tobbu		kvk ism	ÞGFET
Tobba		Tobbu		kvk ism EFET

# Nafnið 'Teddi' vantar í BÍN

Teddi		Teddi		kk	ism NFET
Teddi		Tedda		kk	ism ÞFET
Teddi		Tedda		kk 	ism	ÞGFET
Teddi		Tedda		kk 	ism EFET

# Nafnið 'Skallagrímur' vantar í BÍN

Skallagrímur	Skallagrímur	kk	ism NFET
Skallagrímur	Skallagrím		kk	ism ÞFET
Skallagrímur	Skallagrími		kk 	ism	ÞGFET
Skallagrímur	Skallagríms		kk 	ism EFET

# Nafnið 'Robert' vantar í BÍN

Robert     Robert       kk  ism NFET
Robert     Robert       kk  ism ÞFET
Robert     Roberti      kk  ism ÞGFET
Robert     Roberts      kk  ism EFET

# Nafnið 'Fischer' vantar í BÍN, og er notað í samsetningum
# (ein biðstöð Strætó heitir t.d. Fischershús)

Fischer     Fischer       kk  ætt NFET
Fischer     Fischer       kk  ætt ÞFET
Fischer     Fischer       kk  ætt ÞGFET
Fischer     Fischers      kk  ætt EFET

# Ættarnafnið 'Hafstein' vantar í BÍN

Hafstein	Hafstein	hk	ætt NFET
Hafstein	Hafstein	hk	ætt ÞFET
Hafstein	Hafstein	hk 	ætt	ÞGFET
Hafstein	Hafstein	hk 	ætt EFET

# Ættarnafnið 'Nordal' vantar í BÍN

Nordal		Nordal		hk	ætt NFET
Nordal		Nordal		hk	ætt ÞFET
Nordal		Nordal		hk 	ætt	ÞGFET
Nordal		Nordal		hk 	ætt EFET

# Ættarnafnið 'Hafstað' vantar í BÍN

Hafstað		Hafstað		hk	ætt NFET
Hafstað		Hafstað		hk	ætt ÞFET
Hafstað		Hafstað		hk 	ætt	ÞGFET
Hafstað		Hafstað		hk 	ætt EFET

# Ættarnafnið 'Mogensen' vantar í BÍN

Mogensen	Mogensen	hk	ætt NFET
Mogensen	Mogensen	hk	ætt ÞFET
Mogensen	Mogensen	hk 	ætt	ÞGFET
Mogensen	Mogensen	hk 	ætt EFET

# Ættarnafnið 'Thoroddsen' vantar í BÍN

Thoroddsen	Thoroddsen	hk	ætt NFET
Thoroddsen	Thoroddsen	hk	ætt ÞFET
Thoroddsen	Thoroddsen	hk 	ætt	ÞGFET
Thoroddsen	Thoroddsen	hk 	ætt EFET

# Ættarnafnið 'Briem' vantar í BÍN

Briem	Briem	hk	ætt NFET
Briem	Briem	hk	ætt ÞFET
Briem	Briem	hk 	ætt	ÞGFET
Briem	Briem	hk 	ætt EFET

# 'Líbanon' er stundum notað í eignarfalli ('ég hitti forsætisráðherra Líbanon')
Líbanon		Líbanon		hk  lönd EFET2

# Örnefni og götunöfn sem vantar og eru m.a. notuð hjá Strætó

Hörðuvellir Hörðuvellir   kk örn NFFT
Hörðuvellir Hörðuvelli    kk örn ÞFFT
Hörðuvellir Hörðuvöllum   kk örn ÞGFFT
Hörðuvellir Hörðuvalla    kk örn EFFT

Efstihjalli Efstihjalli    kk göt NFET
Efstihjalli Efstahjalla    kk göt ÞFET
Efstihjalli Efstahjalla    kk göt ÞGFET
Efstihjalli Efstahjalla    kk göt EFET

Garðvangur Garðvangur   kk göt NFET
Garðvangur Garðvang     kk göt ÞFET
Garðvangur Garðvangi    kk göt ÞGFET
Garðvangur Garðvangs    kk göt EFET

Skagaströnd Skagaströnd     kvk örn NFET
Skagaströnd Skagaströnd     kvk örn ÞFET
Skagaströnd Skagaströnd     kvk örn ÞGFET
Skagaströnd Skagastrandar   kvk örn EFET

Litlavör Litlavör     kvk göt NFET
Litlavör Litluvör     kvk göt ÞFET
Litlavör Litluvör     kvk göt ÞGFET
Litlavör Litluvarar   kvk göt EFET

Grunnslóð Grunnslóð     kvk göt NFET
Grunnslóð Grunnslóð     kvk göt ÞFET
Grunnslóð Grunnslóð     kvk göt ÞGFET
Grunnslóð Grunnslóðar   kvk göt EFET

Kaupfjelagið Kaupfjelagið       hk fyr NFETgr
Kaupfjelagið Kaupfjelagið       hk fyr ÞFETgr
Kaupfjelagið Kaupfjelaginu      hk fyr ÞGFETgr
Kaupfjelagið Kaupfjelagsins     hk fyr EFETgr

Egilshöll Egilshöll         kvk örn NFET
Egilshöll Egilshöll         kvk örn ÞFET
Egilshöll Egilshöll         kvk örn ÞGFET
Egilshöll Egilshallar       kvk örn EFET

Reykjaneshöllin Reykjaneshöllin         kvk örn NFETgr
Reykjaneshöllin Reykjaneshöllina        kvk örn ÞFETgr
Reykjaneshöllin Reykjaneshöllinni       kvk örn ÞGFETgr
Reykjaneshöllin Reykjaneshallarinnar    kvk örn EFETgr

Fjarðarbyggðarhöllin Fjarðarbyggðarhöllin         kvk örn NFETgr
Fjarðarbyggðarhöllin Fjarðarbyggðarhöllina        kvk örn ÞFETgr
Fjarðarbyggðarhöllin Fjarðarbyggðarhöllinni       kvk örn ÞGFETgr
Fjarðarbyggðarhöllin Fjarðarbyggðarhallarinnar    kvk örn EFETgr

Nauthóll Nauthóll           kk örn NFET
Nauthóll Nauthól            kk örn ÞFET
Nauthóll Nauthóli           kk örn ÞGFET
Nauthóll Nauthóls           kk örn EFET

# 'Vatikan' með 'i' vantar í BÍN, bara til með 'í'
# Hvort tveggja algengt, t.d. án "í" í gögnum ESB

Vatikan       Vatikan       hk lönd NFET
Vatikan       Vatikan       hk lönd ÞFET
Vatikan       Vatikani      hk lönd ÞGFET
Vatikan       Vatikans      hk lönd EFET

Vatikan       Vatikanið     hk lönd NFETgr
Vatikan       Vatikanið     hk lönd ÞFETgr
Vatikan       Vatikaninu    hk lönd ÞGFETgr
Vatikan       Vatikansins   hk lönd EFETgr

# 'Landspítali' vantar í BÍN

Landspítali  Landspítali     kk  entity  NFET
Landspítali  Landspítala     kk  entity  ÞFET
Landspítali  Landspítala     kk  entity  ÞGFET
Landspítali  Landspítala     kk  entity  EFET
Landspítali  Landspítalinn   kk  entity  NFETgr
Landspítali  Landspítalann   kk  entity  ÞFETgr
Landspítali  Landspítalanum  kk  entity  ÞGFETgr
Landspítali  Landspítalans   kk  entity  EFETgr

# Bæta við nafnorðinu 'Fram' með stórum staf, þ.e. íþróttafélaginu

Fram	Fram     hk  entity  EFET
Fram	Fram     hk  entity  ÞGFET
Fram	Fram     hk  entity  ÞFET
Fram	Fram     hk  entity  NFET

# Bæta við Pírötum með stórum staf, þ.e. stjórnmálaflokknum

Pírati	Pírati   kk  entity  NFET
Pírati	Pírata   kk  entity  ÞFET
Pírati	Pírata   kk  entity  ÞGFET
Pírati	Pírata   kk  entity  EFET

Pírati	Píratar  kk  entity  NFFT
Pírati	Pírata   kk  entity  ÞFFT
Pírati	Pírötum  kk  entity  ÞGFFT
Pírati	Pírata   kk  entity  EFFT

# Bæta við nafnorðinu 'Nettó' með stórum staf, þ.e. verslanakeðjunni

Nettó	Nettó     hk  fyr  NFET
Nettó	Nettó     hk  fyr  ÞFET
Nettó	Nettó     hk  fyr  ÞGFET
Nettó	Nettó     hk  fyr  EFET
Nettó	Nettós    hk  fyr  EFET2

# Leyfa 'Ágústar' í eignarfalli

Ágúst		Ágústar		kk 	ism	EFET2

# 'Viðskiptaflétta' er ekki í BÍN og samsetningar-algrímið skilur
# það sem við-skipt-aflétta

viðskipta-flétta kvk

# Lýsingarorðið "handstýrðu" er til í BÍN og kemur í veg fyrir að
# sagnorðið sé myndað úr hand+stýrðu

hand-stýra so

bein-tengja so

bragð-bæta so

mót-taka so # Hann hefur móttekið skilaboðin

# Fleiri samsett orð sem sjálfvirka algrímið skilur ekki rétt

samgöngu-truflun kvk
samgöngu-slys hk
samgöngu-yfirvald hk
samgöngu-framkvæmd kvk
samgöngu-stofnun kvk
samgöngu-stjóri kk
samgöngu-vandi kk
tíða-far hk
Tæ-land hk lönd
bandaríkja-dalur kk
kven-leiðtogi kk
sam-nemandi kk
koltví-oxíð hk
augn-rannsókn kvk
inter-net hk
heildar-eign kvk
húsnæðis-kaup hk
dagskrár-vald hk
milli-lenda so
van-efna so         434605 # Það þarf að tilgreina utg hér því tvær sagnir hafa nefnimyndina 'efna'
júmbó-þota kvk
Kópavogs-völlur kk örn
afmælis-kort hk
íslams-trú kvk
jarð-minjar kvk
lím-borði kk
lýðræðis-kreppa kvk
tekjuskatts-kerfi hk
rekstrar-ár hk
líkams-vöxtur kk
líkams-virðing kvk
líkams-rannsókn kvk
líkams-leit kvk
líkams-smánun kvk
augn-förðun kvk
kven-fyrirlitning kvk
kven-líkami kk
sím-hlerun kvk
ríkis-kaup hk
loftslags-mál hk # Annars skipt sem 'loft-slagsmál' :-)
augn-samband hk
fjór-flokkur kk
fjárfestingar-eign kvk
uppsjávar-skip hk
flug-sæti hk
stjarn-eðlisfræðingur kk
innanlands-völlur kk
pappírs-vinna kvk
marg-umræddur lo
marg-rómaður lo
marg-yfirlýstur lo
álags-tími kk # Annars skipt sem álag-stími
sí-brot hk
tví-skráning kvk
starfs-andi kk # Annars skipt sem starf-sandi
kína-múr kk
al-dreifing kvk
al-þjónusta kvk
frum-mat hk
homma-tittur kk
almanna-rými hk
Valentínusar-dagur kk
feðra-dagur kk # Mæðradagur er í BÍN, en ekki feðra...
lögreglu-lög hk
knatt-hús hk
gisti-starfsemi kvk
persónuverndar-lög hk
stjórnarskipunar-lög hk
Bastillu-torg hk örn
hagsmuna-afl hk
neytenda-vernd kvk
eftirhruns-ár hk
fyrirhruns-ár hk
Fjölnis-maður kk
Kjósar-hreppur kk örn
Árnes-hreppur kk örn
Suðurnesja-bær kk örn
fiski-dauði kk
Þórs-völlur kk
Gaza-svæði hk örn
Strass-borg kvk örn
Trölla-skagi kk örn
Voga-byggð kvk örn
Himalaja-fjöll hk örn # Ekki til með ákv. greini í BÍN
eftirhruns-ár hk # Annars skipt sem eftir-hrun-sár
lánshæfis-mat hk
streptó-kokkur kk
Eurovision-keppni kvk
Afríku-ríki hk
Asíu-ríki hk
Mið-Asíu-ríki hk
Suðaustur-Asíu-ríki hk
Austur-Asíu-ríki hk
Suður-Ameríku-ríki hk
Norður-Ameríku-ríki hk
# Evrópuríki er í BÍN
radd-gagnasafn hk
radd-stýring kvk
radd-skipun kvk
radd-sýni hk
raun-heimur kk
ítar-leit kvk # Annars skipt sem í-tar-leit
dvalar-lengd kvk
almanna-gæði hk
meðgöngu-lengd kvk
Tortólu-félag hk
Björgólfs-feðgar kk
Gólan-hæðir kvk örn
Búrgundar-hérað hk örn
Bernhöfts-torfa kvk örn
gisti-rúm hk
gisti-framboð hk
Baffins-land hk örn
innflutnings-vernd kvk
Veda-bækur kvk
pekan-hnetur kvk
Mývatns-sveit kvk örn
Suður-Kína-haf hk örn
Austur-Kína-haf hk örn
reynslu-lausn kvk
Vestur-bakki kk örn
tónleika-ferð kvk
tónlistar-ferð kvk
fákeppnis-rekstur kk
Rótarý-klúbbur kk
hæst-launaður lo # lægstlaunaður er í BÍN
stjórnar-lið hk
tvítugs-afmæli hk
þrítugs-afmæli hk
fertugs-afmæli hk
# fimmtugs-, sextugs- og sjötugsafmæli eru í BÍN
Digranes-kirkja kvk örn
hugbúnaðar-lausn kvk
Múmín-álfur kk
húsnæðis-vextir kk
Norður-Makedónía kvk lönd
marg-breytni kvk
Árskógs-sandur kk örn
Árskógs-strönd kvk örn
Skarðs-strönd kvk örn
Fells-strönd kvk örn
Fljótsdals-hérað hk örn
Fljótsdals-hreppur kk örn
Galma-strönd kvk örn
Kljá-strönd kvk örn
Knarrar-brekka kvk örn
Kolla-búðir kvk örn
Núp-staður kk örn
Rauða-melur kk örn
Raufar-höfn kvk örn # !!!
Stangár-bakki kk örn
Stein-kross kk örn
Sturlu-reykir kk örn
Ufsa-strönd kvk örn
Varð-gjá kvk örn
Þeista-reykir kk örn
Þóru-núpur kk örn
Árbæjar-hellir kk örn
Brennu-ás kk örn 5338 # Landfræðilegur ás, ekki guðfræðilegur
Land-brot hk örn
Ós-gröf kvk örn
Strand-höfn kvk örn
Þverár-hlíð kvk örn
Álf-nes hk örn
Úlfarsár-dalur kk örn
Teigs-skógur kk örn
Bretlands-eyjar kvk lönd
ál-dós kvk
ál-umbúðir kvk
ál-framleiðandi kk
ál-markaður kk
ál-verð hk
þreifi-eymsli hk
Bræðratungu-vegur kk göt
Þórunnar-tún hk göt
Rauði-núpur kk örn
Egners-sund hk göt
bakk-myndavél kvk
griðar-staður kk
hraðhleðslu-stöð kvk
heimahleðslu-stöð kvk
raun-drægni kvk
megin-vextir kk
fjór-eyki hk
sesam-mjöl hk
hreinsi-klútur kk
hreinsi-virki hk
hreinsi-virkni kvk
hreinsi-dót hk
evrópu-sinnaður lo
sáluhjálpar-atriði hk
ríkislögreglu-stjóri kk
Hringadróttins-saga kvk
Hormús-sund hk örn
Hormuz-sund hk örn
þagnar-hula kvk
græn-bók kvk
Barents-svæði hk örn
form-aldehýð hk
Björkur-stykki hk örn
stjúp-fjölskylda kvk
stjúp-mamma kvk
stjúp-pabbi kk
stjúp-tengsl hk
græn-þvottur kk
rannsóknar-hluti kk
Ártúns-brekka kvk örn
Skútustaða-hreppur kk örn
Stór-urð kvk örn
Mikla-gljúfur hk örn
Kaldár-ós kk örn # Annars "Kaldá-rós"
gistinátta-verð hk
létt-lest kvk
léttlesta-kerfi hk
léttlestar-kerfi hk
Svörtu-fjöll hk örn
staðkvæmdar-vara kk
pung-spark hk
blind-prófun kvk
hæðispersónuleika-röskun kvk
radd-þjálfari kk
desi-lítri kk
# 'millilandaflug' og 'innanlandsflugvöllur' eru í BÍN en ekki 'innanlandsflug'
innanlands-flug hk
þingmanna-mál hk # Annars þing-mannamál
lögreglu-sekt kvk
snið-ganga kvk # Ekki í BÍN sem nafnorð
gisti-skýli hk
ofur-þriðjudagur kk # Bandaríski "Super Tuesday"
hring-prjónaður lo
létt-klikkaður lo
samfélags-smit hk
innanlands-smit hk
sím-svörun kvk
loftræsti-stokkur kk
sótthreinsi-spritt hk
sóttvarna-læknir kk # Annars hætta á að samsetjarinn búi til sögnina 'að sóttvarna-lækna'
viðskipta-dagur kk # Annars við-skiptadagur
vesturnílar-veira kvk
vina-par hk # Annars vin-apar :)
Borgarfjarðar-hreppur kk örn
Evrópumeistara-titill kk
kæfi-svefn kk
blindpunkts-aðvörun kvk
Hollywood-stjarna kvk
Windsor-kastali kk
Svínvetninga-braut kvk göt
Holtavörðu-heiði kvk örn
freyði-te hk
Hvalár-lína kvk göt
Kaldrananes-hreppur kk örn
stripp-búlla kvk
rhesus-api kk
refsi-þynging kvk
refsi-mildun kvk
refsi-nýlenda kvk
refsi-úrræði hk
refsi-stefna kvk
jogging-galli kk
jogging-buxur kvk
jogging-föt hk
Sæ-braut kvk göt # Þegar í BinErrata, en bætir við ákv. gr. "Sæbrautin"
heilbrigðis-vá kvk
heilsufars-vá kvk
samfélags-vá kvk
efnahags-vá kvk
loftslags-vá kvk
náttúru-vá kvk
eldfjalla-vá kvk
eignastýringar-armur kk
andró-gen hk
zíka-veira kvk
tyggi-tafla kvk
ólympíu-lið hk
tarot-spil hk
hnúka-þeyr kk
maga-op hk
snerti-laus lo
snerti-mark hk
snerti-þörf kvk
snerti-smit hk
hám-horfa so
kanada-dalur kk
streymis-veita kvk # Annars "streymi-sveita"
Korpu-torg hk örn
glans-bæklingur kk
jarð-álfur kk
Ölfus-dalur kk örn # Merkja sem "örn"
pekan-hneta kvk
systkina-margur lo
ættingja-margur lo
Vatíkan-ríki hk lönd
Vatikan-ríki hk lönd
inn-greypa so
hæst-liggjandi lo
ál-oxíð hk
sebra-meri kvk
Stóra-borg kvk örn
Dónár-vals kk
Tungnár-jökull kk örn
Bessárdals-á kvk örn
Langi-melur kk örn
Rauði-melur kk örn
samnings-lengd kvk
strá-mennska kvk
Grafarholts-völlur kk örn # Merkja sem "örn"
Schengen-samstarf hk
steinsteypu-blokk kvk # Annars "steinsteypu-blokki"
tekju-flæði hk # 'fjárflæði' er í BÍN
eldsneytis-vörn kvk
lána-lína kvk
Lions-klúbbur kk
Lions-hreyfing kvk
Kiwanis-félagi kk
Kiwanis-klúbbur kk
jarðgerðar-stöð kvk
Sorpu-stöð kvk
Minneapolis-borg kvk örn
skemmti-viðburður kk
viðhalds-stöð kvk
Skarhóla-braut kvk göt
Lichten-berg hk örn
Ljósvetninga-goði kk
sím-kerfi hk
neyðar-sím-kerfi hk
þrif-þjónusta kvk
Sunnefju-foss kk
þrjú-leyti hk
fjögur-leyti hk
axlar-síður lo
Jökul-fjörður kk örn
efstudeildar-lið hk
Olís-völlur kk örn
Torfnes-völlur kk örn
Búrfells-gjá kvk örn
Sel-gjá kvk örn
raun-staða kvk
jarð-vari kk
græn-serkur kk
Hvalfjarðar-vegur kk göt
Borgarfjarðar-braut kvk göt
aflands-félag hk
aflands-eyja kvk
aflands-króna kvk
aflandskrónu-eign kvk
Klakks-vík kvk örn
gangvirðis-breyting kvk
eftirlauna-sparnaður kk
kaldsjávar-rækja kvk
loftslags-vika kvk
snjall-tæki hk
snjall-sími kk
snjall-úr hk
jógakennara-nám hk  # Annars jóga-kennara-námur (kk)
sím-fyrirtæki hk
gisti-eining kvk
gisti-möguleiki kk
gisti-pláss hk
Bergs-nös kvk örn  # Ekki til sem örnefni
Djúpavogs-hreppur kk örn  # Ekki til sem örnefni
meðferðar-stöð kvk
sjía-múslimi kk
Reykhóla-hreppur kk örn  # Ekki til sem örnefni
Borgarfjarðar-braut kvk göt
iðn-mennt kvk
bús-þörf kvk  # "til heimilis- og búsþarfa"
reiki-tekja kvk # "reikitekjur Sýnar"
reiki-samningur kk
sleipi-efni hk
gos-laus lo
rottu-fangari kk
fjármagns-haft hk
bengal-köttur kk
abyssiníu-köttur kk
balí-köttur kk
dalmatíu-hundur kk
dingó-hundur kk
dóbermann-hundur kk
hereford-nautgripur kk
jakobs-fiskur kk
jövu-köttur kk
kolkuós-hross hk
labrador-hundur kk
mývatns-silungur kk
nýfundnalands-hundur kk
pýrenea-hundur kk
sanktibernharðs-hundur kk
setter-hundur kk
sómalíu-köttur kk
spánar-snigill kk
spaníel-hundur kk
svaðastaða-hross hk
terríer-hundur kk
þingvalla-murta kvk
basmatí-hrísgrjón hk
bologna-sósa kvk
bordó-vín hk
búrbon-viskí hk
gáda-ostur kk
gorgonsóla-ostur kk
genúa-kaka kvk
gíneu-pipar kk
jaffa-appelsína kvk
jövu-kaffi hk
keníu-kaffi hk
kólumbíu-kaffi hk
napóleons-kaka kvk
napóleons-hattur kk
skalott-laukur kk
stroganoff-buff hk
vínar-snitsel hk
vínar-terta kvk
langerhans-eyja kvk
parkinsons-veiki kvk
stokkhólms-heilkenni hk
akkillesar-hæll kk
evu-klæði hk
gvendar-brunnur kk
salómons-dómur kk
corona-faraldur kk
gisti-kostnaður kk
ofanflóða-vá kvk
jarðskjálfta-riða kvk
páska-sunnudagur kk
létt-útgáfa kvk
gisti-farþegi kk
<<<<<<< HEAD
sæðinga-stöð kvk
=======
>>>>>>> 90955a34
sýklalyfja-ónæmi hk

# Vantar:
# lo: darwinískur
# lo: róstursamur
# lo: keynesískur
# lo: kalvínískur (kalvínismi til í BÍN)
# lo: hæstsettur
# lo: trumpískur
# lo: vandfyllt
# lo: flúoraður
# lo: djúpúðga
# no: "emeritus"
# no: "klása"?
# no: "kónn"
# so: "skala"?
# no: "strategía"?
# sirka?

húgenotti   húgenotti       kk alm NFET
húgenotti   húgenotta       kk alm ÞFET
húgenotti   húgenotta       kk alm ÞGFET
húgenotti   húgenotta       kk alm EFET

húgenotti   húgenottar      kk alm NFFT
húgenotti   húgenotta       kk alm ÞFFT
húgenotti   húgenottum      kk alm ÞGFFT
húgenotti   húgenotta       kk alm EFFT

húgenotti   húgenottinn     kk alm NFETgr
húgenotti   húgenottann     kk alm ÞFETgr
húgenotti   húgenottanum    kk alm ÞGFETgr
húgenotti   húgenottans     kk alm EFETgr

húgenotti   húgenottarnir   kk alm NFFTgr
húgenotti   húgenottana     kk alm ÞFFTgr
húgenotti   húgenottunum    kk alm ÞGFFTgr
húgenotti   húgenottanna    kk alm EFFTgr

thatcherismi   thatcherismi       kk alm NFET
thatcherismi   thatcherisma       kk alm ÞFET
thatcherismi   thatcherisma       kk alm ÞGFET
thatcherismi   thatcherisma       kk alm EFET

thatcherismi   thatcherisminn     kk alm NFETgr
thatcherismi   thatcherismann     kk alm ÞFETgr
thatcherismi   thatcherismanum    kk alm ÞGFETgr
thatcherismi   thatcherismans     kk alm EFETgr

# alzheimers sjúkdómurinn
alzheimers   alzheimers     kk alm NFET
alzheimers   alzheimers     kk alm ÞFET
alzheimers   alzheimers     kk alm ÞGFET
alzheimers   alzheimers     kk alm EFET

# downs heilkennið
downs        downs          hk alm NFET
downs        downs          hk alm ÞFET
downs        downs          hk alm ÞGFET
downs        downs          hk alm EFET

jalapenjo    jalapenjo      kk alm NFET
jalapenjo    jalapenjo      kk alm ÞFET
jalapenjo    jalapenjo      kk alm ÞGFET
jalapenjo    jalapenjos     kk alm EFET
jalapenjo    jalapenjoar    kk alm NFFT
jalapenjo    jalapenjoa     kk alm ÞFFT
jalapenjo    jalapenjoum    kk alm ÞGFFT
jalapenjo    jalapenjoa     kk alm EFFT

jalapenjo    jalapenjoinn      kk alm NFETgr
jalapenjo    jalapenjoinn      kk alm ÞFETgr
jalapenjo    jalapenjoinum     kk alm ÞGFETgr
jalapenjo    jalapenjoins      kk alm EFETgr
jalapenjo    jalapenjoarnir    kk alm NFFTgr
jalapenjo    jalapenjoana      kk alm ÞFFTgr
jalapenjo    jalapenjounum     kk alm ÞGFFTgr
jalapenjo    jalapenjoanna     kk alm EFFTgr

stóridani    stóridani      kk alm NFET
stóridani    stóradana      kk alm ÞFET
stóridani    stóradana      kk alm ÞGFET
stóridani    stóradana      kk alm EFET
stóridani    stóridaninn    kk alm NFETgr
stóridani    stóradanann    kk alm ÞFETgr
stóridani    stóradananum   kk alm ÞGFETgr
stóridani    stóradanans    kk alm EFETgr

stóridani    stórudanar     kk alm NFFT
stóridani    stórudana      kk alm ÞFFT
stóridani    stórudönum     kk alm ÞGFFT
stóridani    stórudana      kk alm EFFT
stóridani    stórudanarnir  kk alm NFFTgr
stóridani    stórudanana    kk alm ÞFFTgr
stóridani    stórudönunum   kk alm ÞGFFTgr
stóridani    stórudananna   kk alm EFFTgr

# 'tókun' vantar í BÍN
tókun        tókun          kvk  alm NFET
tókun        tókun          kvk  alm ÞFET
tókun        tókun          kvk  alm ÞGFET
tókun        tókunar        kvk  alm EFET
tókun        tókunin        kvk  alm NFETgr
tókun        tókunina       kvk  alm ÞFETgr
tókun        tókuninni      kvk  alm ÞGFETgr
tókun        tókunarinnar   kvk  alm EFETgr

# Bætum við nýyrðinu 'váhrif'
váhrif       váhrif         hk  alm NFET
váhrif       váhrif         hk  alm ÞFET
váhrif       váhrifi        hk  alm ÞGFET
váhrif       váhrifs        hk  alm EFET
váhrif       váhrifið       hk  alm NFETgr
váhrif       váhrifið       hk  alm ÞFETgr
váhrif       váhrifinu      hk  alm ÞGFETgr
váhrif       váhrifsins     hk  alm EFETgr

váhrif       váhrif         hk  alm NFFT
váhrif       váhrif         hk  alm ÞFFT
váhrif       váhrifum       hk  alm ÞGFFT
váhrif       váhrifa        hk  alm EFFT
váhrif       váhrifin       hk  alm NFFTgr
váhrif       váhrifin       hk  alm ÞFFTgr
váhrif       váhrifunum     hk  alm ÞGFFTgr
váhrif       váhrifanna     hk  alm EFFTgr

# 'hertogynja' vantar í BÍN
hertogynja   hertogynja       kvk  alm NFET
hertogynja   hertogynju       kvk  alm ÞFET
hertogynja   hertogynju       kvk  alm ÞGFET
hertogynja   hertogynju       kvk  alm EFET
hertogynja   hertogynjan      kvk  alm NFETgr
hertogynja   hertogynjuna     kvk  alm ÞFETgr
hertogynja   hertogynjunni    kvk  alm ÞGFETgr
hertogynja   hertogynjunnar   kvk  alm EFETgr

hertogynja   hertogynjur      kvk  alm NFFT
hertogynja   hertogynjur      kvk  alm ÞFFT
hertogynja   hertogynjum      kvk  alm ÞGFFT
hertogynja   hertogynja       kvk  alm EFFT
hertogynja   hertogynjurnar   kvk  alm NFFTgr
hertogynja   hertogynjarnar   kvk  alm ÞFFTgr
hertogynja   hertogynjunum    kvk  alm ÞGFFTgr
hertogynja   hertogynjanna    kvk  alm EFFTgr

# Leyfum vinsælu slettuna "litteratúr"
litteratúr   litteratúr        kk  alm NFET
litteratúr   litteratúr        kk  alm ÞFET
litteratúr   litteratúr        kk  alm ÞGFET
litteratúr   litteratúrs       kk  alm EFET
litteratúr   litteratúrinn     kk  alm NFETgr
litteratúr   litteratúrinn     kk  alm ÞFETgr
litteratúr   litteratúrnum     kk  alm ÞGFETgr
litteratúr   litteratúrsins    kk  alm EFETgr

# Samsetjarinn ræður ekki við orð sem enda á "hreinsir"
tjöruhreinsir   tjöruhreinsir       kk  alm NFET
tjöruhreinsir   tjöruhreinsi        kk  alm ÞFET
tjöruhreinsir   tjöruhreinsi        kk  alm ÞGFET
tjöruhreinsir   tjöruhreinsis       kk  alm EFET
tjöruhreinsir   tjöruhreinsirinn    kk  alm NFETgr
tjöruhreinsir   tjöruhreinsinn      kk  alm ÞFETgr
tjöruhreinsir   tjöruhreinsinum     kk  alm ÞGFETgr
tjöruhreinsir   tjöruhreinsisins    kk  alm EFETgr

tjöruhreinsir   tjöruhreinsar       kk  alm NFFT
tjöruhreinsir   tjöruhreinsa        kk  alm ÞFFT
tjöruhreinsir   tjöruhreinsum       kk  alm ÞGFFT
tjöruhreinsir   tjöruhreinsa        kk  alm EFFT
tjöruhreinsir   tjöruhreinsarnir    kk  alm NFFTgr
tjöruhreinsir   tjöruhreinsana      kk  alm ÞFFTgr
tjöruhreinsir   tjöruhreinsunum     kk  alm ÞGFFTgr
tjöruhreinsir   tjöruhreinsanna     kk  alm EFFTgr

# Nafnorðin 'hægrið' og 'vinstrið' (bara m. ákv. gr.) vantar í BÍN
hægri     hægrið         hk alm NFFTgr
hægri     hægrið         hk alm ÞFFTgr
hægri     hægrinu        hk alm ÞGFFTgr
hægri     hægrisins      hk alm EFFTgr

vinstri   vinstrið       hk alm NFFTgr
vinstri   vinstrið       hk alm ÞFFTgr
vinstri   vinstrinu      hk alm ÞGFFTgr
vinstri   vinstrisins    hk alm EFFTgr

# 'akstur' í ft. vantar í BÍN, sbr. 'kapp-akstrar'
akstur     akstrar       hk alm NFFT
akstur     akstra        hk alm ÞFFT
akstur     ökstrum       hk alm ÞGFFT
akstur     akstra        hk alm EFFT

akstur     akstrarnir    hk alm NFFTgr
akstur     akstrana      hk alm ÞFFTgr
akstur     ökstrunum     hk alm ÞGFFTgr
akstur     akstranna     hk alm EFFTgr

# 'sódíum' vantar í BÍN þótt þar sé t.d. 'radíum'
sódíum     sódíum        hk  alm NFET
sódíum     sódíum        hk  alm ÞFET
sódíum     sódíum        hk  alm ÞGFET
sódíum     sódíums       hk  alm EFET
sódíum     sódíumið      hk  alm NFETgr
sódíum     sódíumið      hk  alm ÞFETgr
sódíum     sódíuminu     hk  alm ÞGFETgr
sódíum     sódíumsins    hk  alm EFETgr

# 'rómantíkus' vantar í BÍN
rómantíkus     rómantíkus        kk  alm NFET
rómantíkus     rómantíkus        kk  alm ÞFET
rómantíkus     rómantíkusi       kk  alm ÞGFET
rómantíkus     rómantíkusar      kk  alm EFET
rómantíkus     rómantíkusinn     kk  alm NFETgr
rómantíkus     rómantíkusinn     kk  alm ÞFETgr
rómantíkus     rómantíkusnum     kk  alm ÞGFETgr
rómantíkus     rómantíkusins     kk  alm EFETgr

rómantíkus     rómantíkusar      kk alm NFFT
rómantíkus     rómantíkusa       kk alm ÞFFT
rómantíkus     rómantíkusum      kk alm ÞGFFT
rómantíkus     rómantíkusa       kk alm EFFT
rómantíkus     rómantíkusarnir   kk alm NFFTgr
rómantíkus     rómantíkusana     kk alm ÞFFTgr
rómantíkus     rómantíkusunum    kk alm ÞGFFTgr
rómantíkus     rómantíkusanna    kk alm EFFTgr

# 'dúó' vantar í BÍN, þótt þar sé orðið 'tríó'
dúó        dúó         hk alm NFET
dúó        dúó         hk alm ÞFET
dúó        dúói        hk alm ÞGFET
dúó        dúós        hk alm EFET

dúó        dúóið       hk alm NFETgr
dúó        dúóið       hk alm ÞFETgr
dúó        dúóinu      hk alm ÞGFETgr
dúó        dúósins     hk alm EFETgr

dúó        dúó         hk alm NFFT
dúó        dúó         hk alm ÞFFT
dúó        dúóum       hk alm ÞGFFT
dúó        dúóa        hk alm EFFT

dúó        dúóin       hk alm NFFTgr
dúó        dúóin       hk alm ÞFFTgr
dúó        dúóunum     hk alm ÞGFFTgr
dúó        dúóanna     hk alm EFFTgr

# 'alkóhól' í ft. vantar í BÍN sbr. "telst til sykuralkóhóla"
alkóhól      alkóhól        hk alm NFFT
alkóhól      alkóhól        hk alm ÞFFT
alkóhól      alkóhólum      hk alm ÞGFFT
alkóhól      alkóhóla       hk alm EFFT

alkóhól      alkóhólin      hk alm NFFTgr
alkóhól      alkóhólin      hk alm ÞFFTgr
alkóhól      alkóhólunum    hk alm ÞGFFTgr
alkóhól      alkóhólanna    hk alm EFFTgr

# 'klækindi' vantar í BÍN en er til í Íslensku orðaneti
klækindi     klækindi       hk alm NFFT
klækindi     klækindi       hk alm ÞFFT
klækindi     klækindum      hk alm ÞGFFT
klækindi     klækinda       hk alm EFFT

klækindi     klækindin      hk alm NFFTgr
klækindi     klækindin      hk alm ÞFFTgr
klækindi     klækindunum    hk alm ÞGFFTgr
klækindi     klækindanna    hk alm EFFTgr

# 'umhyggjusemi' vantar í BÍN
umhyggjusemi        umhyggjusemi          kvk alm NFET
umhyggjusemi        umhyggjusemi          kvk alm ÞFET
umhyggjusemi        umhyggjusemi          kvk alm ÞGFET
umhyggjusemi        umhyggjusemi          kvk alm EFET

umhyggjusemi        umhyggjusemin         kvk alm NFETgr
umhyggjusemi        umhyggjusemina        kvk alm ÞFETgr
umhyggjusemi        umhyggjuseminni       kvk alm ÞGFETgr
umhyggjusemi        umhyggjuseminnar      kvk alm EFETgr

# 'fræsing' vantar í BÍN en finnst í Íðorðabankanum
fræsing        fræsing          kvk alm NFET
fræsing        fræsingu         kvk alm ÞFET
fræsing        fræsingu         kvk alm ÞGFET
fræsing        fræsingar        kvk alm EFET

fræsing        fræsingin        kvk alm NFETgr
fræsing        fræsinguna       kvk alm ÞFETgr
fræsing        fræsingunni      kvk alm ÞGFETgr
fræsing        fræsingarinnar   kvk alm EFETgr

# 'lúddíti' vantar í BÍN
lúddíti        lúddíti            kk alm NFET
lúddíti        lúddíta            kk alm ÞFET
lúddíti        lúddíta            kk alm ÞGFET
lúddíti        lúddíta            kk alm EFET

lúddíti        lúddítinn          kk alm NFETgr
lúddíti        lúddítan           kk alm ÞFETgr
lúddíti        lúddítanum         kk alm ÞGFETgr
lúddíti        lúddítans          kk alm EFETgr

lúddíti        lúddítar           kk alm NFFT
lúddíti        lúddíta            kk alm ÞFFT
lúddíti        lúddítum           kk alm ÞGFFT
lúddíti        lúddíta            kk alm EFFT

lúddíti        lúddítarnir        kk alm NFFTgr
lúddíti        lúddítana          kk alm ÞFFTgr
lúddíti        lúddítunum         kk alm ÞGFFTgr
lúddíti        lúddítanna         kk alm EFFTgr

# 'meðalmenni' vantar í BÍN, þótt þar séu 'illmenni', 'vélmenni' o.s.frv.
meðalmenni     meðalmenni         hk alm NFET
meðalmenni     meðalmenni         hk alm ÞFET
meðalmenni     meðalmenni         hk alm ÞGFET
meðalmenni     meðalmennis        hk alm EFET

meðalmenni     meðalmennið        hk alm NFETgr
meðalmenni     meðalmennið        hk alm ÞFETgr
meðalmenni     meðalmenninu       hk alm ÞGFETgr
meðalmenni     meðalmennisins     hk alm EFETgr

meðalmenni     meðalmenni         hk alm NFFT
meðalmenni     meðalmenni         hk alm ÞFFT
meðalmenni     meðalmennum        hk alm ÞGFFT
meðalmenni     meðalmenna         hk alm EFFT

meðalmenni     meðalmennin        hk alm NFFTgr
meðalmenni     meðalmennin        hk alm ÞFFTgr
meðalmenni     meðalmennunum      hk alm ÞGFFTgr
meðalmenni     meðalmennanna      hk alm EFFTgr

# 'skilvindun', 'blettun', o.fl vantar í BÍN
skilvindun     skilvindun           kvk alm NFET
skilvindun     skilvindun           kvk alm ÞFET
skilvindun     skilvindun           kvk alm ÞGFET
skilvindun     skilvindunar         kvk alm EFET

skilvindun     skilvindunin         kvk alm NFETgr
skilvindun     skilvindunina        kvk alm ÞFETgr
skilvindun     skilvinduninni       kvk alm ÞGFETgr
skilvindun     skilvindunarinnar    kvk alm EFETgr

blettun        blettun              kvk alm NFET
blettun        blettun              kvk alm ÞFET
blettun        blettun              kvk alm ÞGFET
blettun        blettunar            kvk alm EFET

blettun        blettunin            kvk alm NFETgr
blettun        blettunina           kvk alm ÞFETgr
blettun        blettuninni          kvk alm ÞGFETgr
blettun        blettunarinnar       kvk alm EFETgr

sprittun       sprittun             kvk alm NFET
sprittun       sprittun             kvk alm ÞFET
sprittun       sprittun             kvk alm ÞGFET
sprittun       sprittunar           kvk alm EFET

sprittun       sprittunin           kvk alm NFETgr
sprittun       sprittunina          kvk alm ÞFETgr
sprittun       sprittuninni         kvk alm ÞGFETgr
sprittun       sprittunarinnar      kvk alm EFETgr

svitnun        svitnun              kvk alm NFET
svitnun        svitnun              kvk alm ÞFET
svitnun        svitnun              kvk alm ÞGFET
svitnun        svitnunar            kvk alm EFET

svitnun        svitnunin            kvk alm NFETgr
svitnun        svitnunina           kvk alm ÞFETgr
svitnun        svitnuninni          kvk alm ÞGFETgr
svitnun        svitnunarinnar       kvk alm EFETgr

heiðrun        heiðrun              kvk alm NFET
heiðrun        heiðrun              kvk alm ÞFET
heiðrun        heiðrun              kvk alm ÞGFET
heiðrun        heiðrunar            kvk alm EFET

heiðrun        heiðrunin            kvk alm NFETgr
heiðrun        heiðrunina           kvk alm ÞFETgr
heiðrun        heiðruninni          kvk alm ÞGFETgr
heiðrun        heiðrunarinnar       kvk alm EFETgr

# 'súkrósi' vanatar í BÍN
súkrósi        súkrósi          kk alm NFET
súkrósi        súkrósa          kk alm ÞFET
súkrósi        súkrósa          kk alm ÞGFET
súkrósi        súkrósa          kk alm EFET

súkrósi        súkrósinn        kk alm NFETgr
súkrósi        súkrósann        kk alm ÞFETgr
súkrósi        súkrósanum       kk alm ÞGFETgr
súkrósi        súkrósans        kk alm EFETgr

súkrósi        súkrósar         kk alm NFFT
súkrósi        súkrósa          kk alm ÞFFT
súkrósi        súkrósum         kk alm ÞGFFT
súkrósi        súkrósa          kk alm EFFT

súkrósi        súkrósarnir      kk alm NFFTgr
súkrósi        súkrósana        kk alm ÞFFTgr
súkrósi        súkrósunum       kk alm ÞGFFTgr
súkrósi        súkrósanna       kk alm EFFTgr

# 'tókari' vantar í BÍN [!] :)
tókari        tókari          kk alm NFET
tókari        tókara          kk alm ÞFET
tókari        tókara          kk alm ÞGFET
tókari        tókara          kk alm EFET

tókari        tókarinn        kk alm NFETgr
tókari        tókarann        kk alm ÞFETgr
tókari        tókaranum       kk alm ÞGFETgr
tókari        tókarans        kk alm EFETgr

tókari        tókarar         kk alm NFFT
tókari        tókara          kk alm ÞFFT
tókari        tókurum         kk alm ÞGFFT
tókari        tókara          kk alm EFFT

tókari        tókararnir      kk alm NFFTgr
tókari        tókarana        kk alm ÞFFTgr
tókari        tókurunum       kk alm ÞGFFTgr
tókari        tókaranna       kk alm EFFTgr

# 'húðflúrun' vantar í BÍN, þótt sögnin 'húðflúra' sé til staðar
húðflúrun       húðflúrun           kvk alm NFET
húðflúrun       húðflúrun           kvk alm ÞFET
húðflúrun       húðflúrun           kvk alm ÞGFET
húðflúrun       húðflúrunar         kvk alm EFET

húðflúrun       húðflúrunin         kvk alm NFETgr
húðflúrun       húðflúrunina        kvk alm ÞFETgr
húðflúrun       húðflúruninni       kvk alm ÞGFETgr
húðflúrun       húðflúrunarinnar    kvk alm EFETgr

# 'sítrus' vantar í BÍN
sítrus       sítrus         kk alm NFET
sítrus       sítrus         kk alm ÞFET
sítrus       sítrusi        kk alm ÞGFET
sítrus       sítrusar       kk alm EFET

sítrus       sítrusinn      kk alm NFETgr
sítrus       sítrusinn      kk alm ÞFETgr
sítrus       sítrusnum      kk alm ÞGFETgr
sítrus       sítrusins      kk alm EFETgr

sítrus       sítrusar       kk alm NFFT
sítrus       sítrusa        kk alm ÞFFT
sítrus       sítrusum       kk alm ÞGFFT
sítrus       sítrusa        kk alm EFFT

sítrus       sítrusarnir    kk alm NFFTgr
sítrus       sítrusana      kk alm ÞFFTgr
sítrus       sítrusunum     kk alm ÞGFFTgr
sítrus       sítrusanna     kk alm EFFTgr

# 'gugga' vantar í BÍN :). Bara til sem nafnið 'Gugga'
gugga        gugga          kvk alm NFET
gugga        guggu          kvk alm ÞFET
gugga        guggu          kvk alm ÞGFET
gugga        guggu          kvk alm EFET

gugga        guggan         kvk alm NFETgr
gugga        gugguna        kvk alm ÞFETgr
gugga        guggunni       kvk alm ÞGFETgr
gugga        guggunnar      kvk alm EFETgr

gugga        guggur         kvk alm NFFT
gugga        guggur         kvk alm ÞFFT
gugga        guggum         kvk alm ÞGFFT
gugga        gugga          kvk alm EFFT

gugga        guggurnar      kvk alm NFFTgr
gugga        guggurnar      kvk alm ÞFFTgr
gugga        guggunum       kvk alm ÞGFFTgr
gugga        gugganna       kvk alm EFFTgr

# 'sjalli' vantar í BÍN
sjalli        sjalli          kk alm NFET
sjalli        sjalla          kk alm ÞFET
sjalli        sjalla          kk alm ÞGFET
sjalli        sjalla          kk alm EFET

sjalli        sjallinn        kk alm NFETgr
sjalli        sjallann        kk alm ÞFETgr
sjalli        sjallanum       kk alm ÞGFETgr
sjalli        sjallans        kk alm EFETgr

sjalli        sjallar         kk alm NFFT
sjalli        sjalla          kk alm ÞFFT
sjalli        sjöllum         kk alm ÞGFFT
sjalli        sjalla          kk alm EFFT

sjalli        sjallarnir      kk alm NFFTgr
sjalli        sjallana        kk alm ÞFFTgr
sjalli        sjöllunum       kk alm ÞGFFTgr
sjalli        sjallanna       kk alm EFFTgr

# 'berkja' vantar í BÍN í fleirtölu
berkja        berkjur         kvk alm NFFT
berkja        berkjur         kvk alm ÞFFT
berkja        berkjum         kvk alm ÞGFFT
berkja        berkja          kvk alm EFFT

# 'smit' vantar í BÍN í fleirtölu
smit            smit            hk alm NFFT
smit            smit            hk alm ÞFFT
smit            smitum          hk alm ÞGFFT
smit            smita           hk alm EFFT

smit            smitin          hk alm NFFTgr
smit            smitin          hk alm ÞFFTgr
smit            smitunum        hk alm ÞGFFTgr
smit            smitanna        hk alm EFFTgr

# 'veirusmit' vantar í BÍN í fleirtölu
veirusmit            veirusmit            hk alm NFFT
veirusmit            veirusmit            hk alm ÞFFT
veirusmit            veirusmitum          hk alm ÞGFFT
veirusmit            veirusmita           hk alm EFFT

veirusmit            veirusmitin          hk alm NFFTgr
veirusmit            veirusmitin          hk alm ÞFFTgr
veirusmit            veirusmitunum        hk alm ÞGFFTgr
veirusmit            veirusmitanna        hk alm EFFTgr

# 'nýsmit' vantar í BÍN í fleirtölu
nýsmit            nýsmit            hk alm NFFT
nýsmit            nýsmit            hk alm ÞFFT
nýsmit            nýsmitum          hk alm ÞGFFT
nýsmit            nýsmita           hk alm EFFT

nýsmit            nýsmitin          hk alm NFFTgr
nýsmit            nýsmitin          hk alm ÞFFTgr
nýsmit            nýsmitunum        hk alm ÞGFFTgr
nýsmit            nýsmitanna        hk alm EFFTgr

# Hæstarétt vantar í BÍN; aðeins til í eintölu
Hæstiréttur     Hæstiréttur     kk alm NFET
Hæstiréttur     Hæstarétt       kk alm ÞFET
Hæstiréttur     Hæstarétti      kk alm ÞGFET
Hæstiréttur     Hæstaréttar     kk alm EFET

Hæstiréttur     Hæstirétturinn     kk alm NFETgr
Hæstiréttur     Hæstaréttinn       kk alm ÞFETgr
Hæstiréttur     Hæstaréttinum      kk alm ÞGFETgr
Hæstiréttur     Hæstaréttarins     kk alm EFETgr

# Landsrétt vantar í BÍN; aðeins til í eintölu
Landsréttur     Landsréttur     kk alm NFET
Landsréttur     Landsrétt       kk alm ÞFET
Landsréttur     Landsrétti      kk alm ÞGFET
Landsréttur     Landsréttar     kk alm EFET

Landsréttur     Landsrétturinn     kk alm NFETgr
Landsréttur     Landsréttinn       kk alm ÞFETgr
Landsréttur     Landsréttinum      kk alm ÞGFETgr
Landsréttur     Landsréttarins     kk alm EFETgr

# Hagstofa Íslands talar ætíð um 'gistinátta' í ef. ft.,
# en BÍN hefur aðeins orðmyndina 'gistinótta'.

gistinótt  gistinátta     kvk alm EFFT
gistinótt  gistináttanna  kvk alm EFFTgr

# Fleirtöluorðið 'húsaskipti' vantar í BÍN, og samsetjarinn
# skilur það sem karlkynsorðið 'húsa-skiptir'
húsaskipti húsaskipti     hk  alm NFFT
húsaskipti húsaskipti     hk  alm ÞFFT
húsaskipti húsaskiptum    hk  alm ÞGFFT
húsaskipti húsaskipta     hk  alm EFFT

húsaskipti húsaskiptin    hk  alm NFFTgr
húsaskipti húsaskiptin    hk  alm ÞFFTgr
húsaskipti húsaskiptunum  hk  alm ÞGFFTgr
húsaskipti húsaskiptanna  hk  alm EFFTgr

# 'smáaur' vantar í BÍN með greini og í fleirtölu
smáaur  smáaurinn   kk alm NFETgr
smáaur  smáaurinn   kk alm ÞFETgr
smáaur  smáaurnum   kk alm ÞGFETgr
smáaur  smáaursins  kk alm EFETgr

smáaur  smáaurar    kk alm NFFT
smáaur  smáaura     kk alm ÞFFT
smáaur  smáaurum    kk alm ÞGFFT
smáaur  smáaura     kk alm EFFT

smáaur  smáaurarnir kk alm NFFTgr
smáaur  smáaurana   kk alm ÞFFTgr
smáaur  smáaurunum  kk alm ÞGFFTgr
smáaur  smáauranna  kk alm EFFTgr

# 'Seltjarnarnesbær' vantar í BÍN

Seltjarnarnesbær	Seltjarnarnesbær		kk	örn	NFET
Seltjarnarnesbær	Seltjarnarnesbæ 		kk	örn	ÞFET
Seltjarnarnesbær	Seltjarnarnesbæ 		kk	örn	ÞGFET
Seltjarnarnesbær	Seltjarnarnesbæjar		kk	örn	EFET

# 'Kaldbakur' vantar í BÍN; beygist væntanlega eins og
# önnur orð sem enda á -bakur

Kaldbakur    Kaldbakur      kk  örn NFET
Kaldbakur    Kaldbak        kk  örn ÞFET
Kaldbakur    Kaldbak        kk  örn ÞGFET
Kaldbakur    Kaldbaki       kk  örn ÞGFET2
Kaldbakur    Kaldbaks       kk  örn EFET

# 'fésbók' vantar í BÍN; aðeins til í eintölu

fésbók	fésbók			kvk	alm	NFET
fésbók	fésbók			kvk	alm	ÞFET
fésbók	fésbók			kvk	alm	ÞGFET
fésbók	fésbókar		kvk	alm	EFET
fésbók	fésbókin		kvk	alm	NFETgr
fésbók	fésbókina		kvk	alm	ÞFETgr
fésbók	fésbókinni		kvk	alm	ÞGFETgr
fésbók	fésbókarinnar	kvk	alm	EFETgr

fésbókar-síða kvk

# 'grænkeri' vantar í BÍN

grænkeri	grænkeri	kk alm NFET
grænkeri	grænkera	kk alm ÞFET
grænkeri	grænkera	kk alm ÞGFET
grænkeri	grænkera	kk alm EFET
grænkeri	grænkerinn	kk alm NFETgr
grænkeri	grænkerann	kk alm ÞFETgr
grænkeri	grænkeranum	kk alm ÞGFETgr
grænkeri	grænkerans	kk alm EFETgr
grænkeri	grænkerar	kk alm NFFT
grænkeri	grænkera	kk alm ÞFFT
grænkeri	grænkerum	kk alm ÞGFFT
grænkeri	grænkera	kk alm EFFT
grænkeri	grænkerarnir	kk alm NFFTgr
grænkeri	grænkerana	kk alm ÞFFTgr
grænkeri	grænkerunum	kk alm ÞGFFTgr
grænkeri	grænkeranna	kk alm EFFTgr

# 'veipari' vantar í BÍN

veipari    veipari    kk alm NFET
veipari    veipara    kk alm ÞFET
veipari    veipara    kk alm ÞGFET
veipari    veipara    kk alm EFET
veipari    veiparinn  kk alm NFETgr
veipari    veiparann  kk alm ÞFETgr
veipari    veiparanum kk alm ÞGFETgr
veipari    veiparans  kk alm EFETgr
veipari    veiparar   kk alm NFFT
veipari    veipara    kk alm ÞFFT
veipari    veipurum   kk alm ÞGFFT
veipari    veipara    kk alm EFFT
veipari    veipararnir    kk alm NFFTgr
veipari    veiparana  kk alm ÞFFTgr
veipari    veipurunum kk alm ÞGFFTgr
veipari    veiparanna kk alm EFFTgr

# 'piparjúnka' vantar í BÍN

piparjúnka    piparjúnka        kvk alm NFET
piparjúnka    piparjúnku        kvk alm ÞFET
piparjúnka    piparjúnku        kvk alm ÞGFET
piparjúnka    piparjúnku        kvk alm EFET
piparjúnka    piparjúnkan       kvk alm NFETgr
piparjúnka    piparjúnkuna      kvk alm ÞFETgr
piparjúnka    piparjúnkunni     kvk alm ÞGFETgr
piparjúnka    piparjúnkunnar    kvk alm EFETgr
piparjúnka    piparjúnkur       kvk alm NFFT
piparjúnka    piparjúnkur       kvk alm ÞFFT
piparjúnka    piparjúnkum       kvk alm ÞGFFT
piparjúnka    piparjúnka        kvk alm EFFT
piparjúnka    piparjúnkurnar    kvk alm NFFTgr
piparjúnka    piparjúnkurnar    kvk alm ÞFFTgr
piparjúnka    piparjúnkunum     kvk alm ÞGFFTgr
piparjúnka    piparjúnkanna     kvk alm EFFTgr

# 'innhringjandi' vantar í BÍN

innhringjandi    innhringjandi    kk alm NFET
innhringjandi    innhringjanda    kk alm ÞFET
innhringjandi    innhringjanda    kk alm ÞGFET
innhringjandi    innhringjanda    kk alm EFET
innhringjandi    innhringjandinn  kk alm NFETgr
innhringjandi    innhringjandann  kk alm ÞFETgr
innhringjandi    innhringjandanum kk alm ÞGFETgr
innhringjandi    innhringjandans  kk alm EFETgr
innhringjandi    innhringjendur   kk alm NFFT
innhringjandi    innhringjendur   kk alm ÞFFT
innhringjandi    innhringjendum   kk alm ÞGFFT
innhringjandi    innhringjenda    kk alm EFFT
innhringjandi    innhringjendurnir kk alm NFFTgr
innhringjandi    innhringjendurna  kk alm ÞFFTgr
innhringjandi    innhringjendunum kk alm ÞGFFTgr
innhringjandi    innhringjendanna kk alm EFFTgr

# 'snappari' vantar í BÍN

snappari	snappari	kk alm NFET
snappari	snappara	kk alm ÞFET
snappari	snappara	kk alm ÞGFET
snappari	snappara	kk alm EFET
snappari	snapparinn	kk alm NFETgr
snappari	snapparann	kk alm ÞFETgr
snappari	snapparanum	kk alm ÞGFETgr
snappari	snapparans	kk alm EFETgr

snappari	snapparar	kk alm NFFT
snappari	snappara	kk alm ÞFFT
snappari	snöppurum	kk alm ÞGFFT
snappari	snappara	kk alm EFFT
snappari	snappararnir	kk alm NFFTgr
snappari	snapparana	kk alm ÞFFTgr
snappari	snöppurunum	kk alm ÞGFFTgr
snappari	snapparanna	kk alm EFFTgr

# 'landsreglari' vantar í BÍN

landsreglari	landsreglari	kk alm NFET
landsreglari	landsreglara	kk alm ÞFET
landsreglari	landsreglara	kk alm ÞGFET
landsreglari	landsreglara	kk alm EFET
landsreglari	landsreglarinn	kk alm NFETgr
landsreglari	landsreglarann	kk alm ÞFETgr
landsreglari	landsreglaranum	kk alm ÞGFETgr
landsreglari	landsreglarans	kk alm EFETgr

landsreglari	landsreglarar	kk alm NFFT
landsreglari	landsreglara	kk alm ÞFFT
landsreglari	landsreglurum	kk alm ÞGFFT
landsreglari	landsreglara	kk alm EFFT
landsreglari	landsreglararnir	kk alm NFFTgr
landsreglari	landsreglarana	kk alm ÞFFTgr
landsreglari	landsreglurunum	kk alm ÞGFFTgr
landsreglari	landsreglaranna	kk alm EFFTgr

# 'darwinismi' vantar í BÍN

darwinismi darwinismi         kk alm NFET
darwinismi darwinisminn       kk alm NFETgr
darwinismi darwinisma         kk alm ÞFET
darwinismi darwinismann       kk alm ÞFETgr
darwinismi darwinisma         kk alm ÞGFET
darwinismi darwinismanum      kk alm ÞGFETgr
darwinismi darwinisma         kk alm EFET
darwinismi darwinismans       kk alm EFETgr

# 'seljanleiki' vantar í BÍN (aðeins til í et.)

seljanleiki seljanleiki         kk alm NFET
seljanleiki seljanleikinn       kk alm NFETgr
seljanleiki seljanleika         kk alm ÞFET
seljanleiki seljanleikann       kk alm ÞFETgr
seljanleiki seljanleika         kk alm ÞGFET
seljanleiki seljanleikanum      kk alm ÞGFETgr
seljanleiki seljanleika      	kk alm EFET
seljanleiki seljanleikans 		kk alm EFETgr

# 'rekjanleiki' vantar í BÍN (aðeins til í et.)

rekjanleiki rekjanleiki         kk alm NFET
rekjanleiki rekjanleikinn       kk alm NFETgr
rekjanleiki rekjanleika         kk alm ÞFET
rekjanleiki rekjanleikann       kk alm ÞFETgr
rekjanleiki rekjanleika         kk alm ÞGFET
rekjanleiki rekjanleikanum      kk alm ÞGFETgr
rekjanleiki rekjanleika         kk alm EFET
rekjanleiki rekjanleikans       kk alm EFETgr

# 'kjaramál' í eintölu vantar í BÍN

kjaramál 	kjaramál     		hk 	alm NFET
kjaramál 	kjaramálið   		hk 	alm NFETgr
kjaramál 	kjaramál     		hk 	alm ÞFET
kjaramál 	kjaramálið   		hk 	alm ÞFETgr
kjaramál 	kjaramáli   		hk 	alm ÞGFET
kjaramál 	kjaramálinu 		hk 	alm ÞGFETgr
kjaramál 	kjaramáls    		hk 	alm EFET
kjaramál 	kjaramálsins 		hk 	alm EFETgr

# 'ályktunarbærni' vantar í BÍN

ályktunarbærni ályktunarbærni       kk alm NFET
ályktunarbærni ályktunarbærnin      kk alm NFETgr
ályktunarbærni ályktunarbærni       kk alm ÞFET
ályktunarbærni ályktunarbærnina     kk alm ÞFETgr
ályktunarbærni ályktunarbærni       kk alm ÞGFET
ályktunarbærni ályktunarbærninni    kk alm ÞGFETgr
ályktunarbærni ályktunarbærni       kk alm EFET
ályktunarbærni ályktunarbærninnar   kk alm EFETgr

# 'frændhygli' vantar í BÍN

frændhygli frændhygli      kvk alm NFET
frændhygli frændhyglin     kvk alm NFETgr
frændhygli frændhygli      kvk alm ÞFET
frændhygli frændhyglina    kvk alm ÞFETgr
frændhygli frændhygli      kvk alm ÞGFET
frændhygli frændhyglinni   kvk alm ÞGFETgr
frændhygli frændhygli      kvk alm EFET
frændhygli frændhyglinnar  kvk alm EFETgr

# 'sexmenningur' og 'sjömenningur' vantar í BÍN

sexmenningur sexmenningur    kk alm NFET
sexmenningur sexmenningurinn kk alm NFETgr
sexmenningur sexmenning      kk alm ÞFET
sexmenningur sexmenninginn   kk alm ÞFETgr
sexmenningur sexmenningi     kk alm ÞGFET
sexmenningur sexmenningnum   kk alm ÞGFETgr
sexmenningur sexmennings     kk alm EFET
sexmenningur sexmenningsins  kk alm EFETgr
sexmenningur sexmenningar    kk alm NFFT
sexmenningur sexmenningarnir kk alm NFFTgr
sexmenningur sexmenninga     kk alm ÞFFT
sexmenningur sexmenningana   kk alm ÞFFTgr
sexmenningur sexmenningum    kk alm ÞGFFT
sexmenningur sexmenningunum  kk alm ÞGFFTgr
sexmenningur sexmenninga     kk alm EFFT
sexmenningur sexmenninganna  kk alm EFFTgr

sjömenningur sjömenningur    kk alm NFET
sjömenningur sjömenningurinn kk alm NFETgr
sjömenningur sjömenning      kk alm ÞFET
sjömenningur sjömenninginn   kk alm ÞFETgr
sjömenningur sjömenningi     kk alm ÞGFET
sjömenningur sjömenningnum   kk alm ÞGFETgr
sjömenningur sjömennings     kk alm EFET
sjömenningur sjömenningsins  kk alm EFETgr
sjömenningur sjömenningar    kk alm NFFT
sjömenningur sjömenningarnir kk alm NFFTgr
sjömenningur sjömenninga     kk alm ÞFFT
sjömenningur sjömenningana   kk alm ÞFFTgr
sjömenningur sjömenningum    kk alm ÞGFFT
sjömenningur sjömenningunum  kk alm ÞGFFTgr
sjömenningur sjömenninga     kk alm EFFT
sjömenningur sjömenninganna  kk alm EFFTgr

# 'hygðist' er í BÍN en 'hyggðist' er mjög algeng villa
# sem hér með er horft framhjá
# [sett inn sem leiðrétting í GreynirCorrect]

# hyggja hyggðist so alm MM-VH-ÞT-3P-ET
# hyggja hyggðist so alm MM-VH-ÞT-2P-ET
# hyggja hyggðist so alm MM-VH-ÞT-1P-ET

# 'kjóli' er algeng villa, ætti ekki að láta koma í veg fyrir greiningu
# Skoða ef málfarsleiðrétting er útfærð
# [sett inn sem leiðrétting í GreynirCorrect]

# kjóll kjóli kk alm ÞGFET2

# Flottastur er í BÍN en ekki langflottastur

langflottastur langflottastur  lo alm ESB-KK-NFET
langflottastur langflottastan  lo alm ESB-KK-ÞFET
langflottastur langflottustum  lo alm ESB-KK-ÞGFET
langflottastur langflottasts   lo alm ESB-KK-EFET
langflottastur langflottastir  lo alm ESB-KK-NFFT
langflottastur langflottasta   lo alm ESB-KK-ÞFFT
langflottastur langflottustum  lo alm ESB-KK-ÞGFFT
langflottastur langflottastra  lo alm ESB-KK-EFFT
langflottastur langflottust    lo alm ESB-KVK-NFET
langflottastur langflottasta   lo alm ESB-KVK-ÞFET
langflottastur langflottastri  lo alm ESB-KVK-ÞGFET
langflottastur langflottastrar lo alm ESB-KVK-EFET
langflottastur langflottastar  lo alm ESB-KVK-NFFT
langflottastur langflottastar  lo alm ESB-KVK-ÞFFT
langflottastur langflottustum  lo alm ESB-KVK-ÞGFFT
langflottastur langflottastra  lo alm ESB-KVK-EFFT
langflottastur langflottast    lo alm ESB-HK-NFET
langflottastur langflottast    lo alm ESB-HK-ÞFET
langflottastur langflottustu   lo alm ESB-HK-ÞGFET
langflottastur langflottasts   lo alm ESB-HK-EFET
langflottastur langflottust    lo alm ESB-HK-NFFT
langflottastur langflottust    lo alm ESB-HK-ÞFFT
langflottastur langflottustum  lo alm ESB-HK-ÞGFFT
langflottastur langflottastra  lo alm ESB-HK-EFFT
langflottastur langflottasti   lo alm EVB-KK-NFET
langflottastur langflottasta   lo alm EVB-KK-ÞFET
langflottastur langflottasta   lo alm EVB-KK-ÞGFET
langflottastur langflottasta   lo alm EVB-KK-EFET
langflottastur langflottustu   lo alm EVB-KK-NFFT
langflottastur langflottustu   lo alm EVB-KK-ÞFFT
langflottastur langflottustu   lo alm EVB-KK-ÞGFFT
langflottastur langflottustu   lo alm EVB-KK-EFFT
langflottastur langflottasta   lo alm EVB-KVK-NFET
langflottastur langflottustu   lo alm EVB-KVK-ÞFET
langflottastur langflottustu   lo alm EVB-KVK-ÞGFET
langflottastur langflottustu   lo alm EVB-KVK-EFET
langflottastur langflottustu   lo alm EVB-KVK-NFFT
langflottastur langflottustu   lo alm EVB-KVK-ÞFFT
langflottastur langflottustu   lo alm EVB-KVK-ÞGFFT
langflottastur langflottustu   lo alm EVB-KVK-EFFT
langflottastur langflottasta   lo alm EVB-HK-NFET
langflottastur langflottasta   lo alm EVB-HK-ÞFET
langflottastur langflottasta   lo alm EVB-HK-ÞGFET
langflottastur langflottasta   lo alm EVB-HK-EFET
langflottastur langflottustu   lo alm EVB-HK-NFFT
langflottastur langflottustu   lo alm EVB-HK-ÞFFT
langflottastur langflottustu   lo alm EVB-HK-ÞGFFT
langflottastur langflottustu   lo alm EVB-HK-EFFT

langsætastur langsætastur  lo alm ESB-KK-NFET
langsætastur langsætastan  lo alm ESB-KK-ÞFET
langsætastur langsætustum  lo alm ESB-KK-ÞGFET
langsætastur langsætasts   lo alm ESB-KK-EFET
langsætastur langsætastir  lo alm ESB-KK-NFFT
langsætastur langsætasta   lo alm ESB-KK-ÞFFT
langsætastur langsætustum  lo alm ESB-KK-ÞGFFT
langsætastur langsætastra  lo alm ESB-KK-EFFT
langsætastur langsætust    lo alm ESB-KVK-NFET
langsætastur langsætasta   lo alm ESB-KVK-ÞFET
langsætastur langsætastri  lo alm ESB-KVK-ÞGFET
langsætastur langsætastrar lo alm ESB-KVK-EFET
langsætastur langsætastar  lo alm ESB-KVK-NFFT
langsætastur langsætastar  lo alm ESB-KVK-ÞFFT
langsætastur langsætustum  lo alm ESB-KVK-ÞGFFT
langsætastur langsætastra  lo alm ESB-KVK-EFFT
langsætastur langsætast    lo alm ESB-HK-NFET
langsætastur langsætast    lo alm ESB-HK-ÞFET
langsætastur langsætustu   lo alm ESB-HK-ÞGFET
langsætastur langsætasts   lo alm ESB-HK-EFET
langsætastur langsætust    lo alm ESB-HK-NFFT
langsætastur langsætust    lo alm ESB-HK-ÞFFT
langsætastur langsætustum  lo alm ESB-HK-ÞGFFT
langsætastur langsætastra  lo alm ESB-HK-EFFT
langsætastur langsætasti   lo alm EVB-KK-NFET
langsætastur langsætasta   lo alm EVB-KK-ÞFET
langsætastur langsætasta   lo alm EVB-KK-ÞGFET
langsætastur langsætasta   lo alm EVB-KK-EFET
langsætastur langsætustu   lo alm EVB-KK-NFFT
langsætastur langsætustu   lo alm EVB-KK-ÞFFT
langsætastur langsætustu   lo alm EVB-KK-ÞGFFT
langsætastur langsætustu   lo alm EVB-KK-EFFT
langsætastur langsætasta   lo alm EVB-KVK-NFET
langsætastur langsætustu   lo alm EVB-KVK-ÞFET
langsætastur langsætustu   lo alm EVB-KVK-ÞGFET
langsætastur langsætustu   lo alm EVB-KVK-EFET
langsætastur langsætustu   lo alm EVB-KVK-NFFT
langsætastur langsætustu   lo alm EVB-KVK-ÞFFT
langsætastur langsætustu   lo alm EVB-KVK-ÞGFFT
langsætastur langsætustu   lo alm EVB-KVK-EFFT
langsætastur langsætasta   lo alm EVB-HK-NFET
langsætastur langsætasta   lo alm EVB-HK-ÞFET
langsætastur langsætasta   lo alm EVB-HK-ÞGFET
langsætastur langsætasta   lo alm EVB-HK-EFET
langsætastur langsætustu   lo alm EVB-HK-NFFT
langsætastur langsætustu   lo alm EVB-HK-ÞFFT
langsætastur langsætustu   lo alm EVB-HK-ÞGFFT
langsætastur langsætustu   lo alm EVB-HK-EFFT

# Ópersónuleg form sem vantar í BÍN

ofbjóða ofbýður    so alm OP-GM-FH-NT-1P-ET
ofbjóða ofbýður    so alm OP-GM-FH-NT-2P-ET
ofbjóða ofbýður    so alm OP-GM-FH-NT-3P-ET
ofbjóða ofbýður    so alm OP-GM-FH-NT-1P-FT
ofbjóða ofbýður    so alm OP-GM-FH-NT-2P-FT
ofbjóða ofbýður    so alm OP-GM-FH-NT-3P-FT
ofbjóða ofbauð     so alm OP-GM-FH-ÞT-1P-ET
ofbjóða ofbauð     so alm OP-GM-FH-ÞT-2P-ET
ofbjóða ofbauð     so alm OP-GM-FH-ÞT-3P-ET
ofbjóða ofbauð     so alm OP-GM-FH-ÞT-1P-FT
ofbjóða ofbauð     so alm OP-GM-FH-ÞT-2P-FT
ofbjóða ofbauð     so alm OP-GM-FH-ÞT-3P-FT
ofbjóða ofbjóði    so alm OP-GM-VH-NT-1P-ET
ofbjóða ofbjóði    so alm OP-GM-VH-NT-2P-ET
ofbjóða ofbjóði    so alm OP-GM-VH-NT-3P-ET
ofbjóða ofbjóði    so alm OP-GM-VH-NT-1P-FT
ofbjóða ofbjóði    so alm OP-GM-VH-NT-2P-FT
ofbjóða ofbjóði    so alm OP-GM-VH-NT-3P-FT
ofbjóða ofbyði     so alm OP-GM-VH-ÞT-1P-ET
ofbjóða ofbyði     so alm OP-GM-VH-ÞT-2P-ET
ofbjóða ofbyði     so alm OP-GM-VH-ÞT-3P-ET
ofbjóða ofbyði     so alm OP-GM-VH-ÞT-1P-FT
ofbjóða ofbyði     so alm OP-GM-VH-ÞT-2P-FT
ofbjóða ofbyði     so alm OP-GM-VH-ÞT-3P-FT

misbjóða misbýður    so alm OP-GM-FH-NT-1P-ET
misbjóða misbýður    so alm OP-GM-FH-NT-2P-ET
misbjóða misbýður    so alm OP-GM-FH-NT-3P-ET
misbjóða misbýður    so alm OP-GM-FH-NT-1P-FT
misbjóða misbýður    so alm OP-GM-FH-NT-2P-FT
misbjóða misbýður    so alm OP-GM-FH-NT-3P-FT
misbjóða misbauð     so alm OP-GM-FH-ÞT-1P-ET
misbjóða misbauð     so alm OP-GM-FH-ÞT-2P-ET
misbjóða misbauð     so alm OP-GM-FH-ÞT-3P-ET
misbjóða misbauð     so alm OP-GM-FH-ÞT-1P-FT
misbjóða misbauð     so alm OP-GM-FH-ÞT-2P-FT
misbjóða misbauð     so alm OP-GM-FH-ÞT-3P-FT
misbjóða misbjóði    so alm OP-GM-VH-NT-1P-ET
misbjóða misbjóði    so alm OP-GM-VH-NT-2P-ET
misbjóða misbjóði    so alm OP-GM-VH-NT-3P-ET
misbjóða misbjóði    so alm OP-GM-VH-NT-1P-FT
misbjóða misbjóði    so alm OP-GM-VH-NT-2P-FT
misbjóða misbjóði    so alm OP-GM-VH-NT-3P-FT
misbjóða misbyði     so alm OP-GM-VH-ÞT-1P-ET
misbjóða misbyði     so alm OP-GM-VH-ÞT-2P-ET
misbjóða misbyði     so alm OP-GM-VH-ÞT-3P-ET
misbjóða misbyði     so alm OP-GM-VH-ÞT-1P-FT
misbjóða misbyði     so alm OP-GM-VH-ÞT-2P-FT
misbjóða misbyði     so alm OP-GM-VH-ÞT-3P-FT<|MERGE_RESOLUTION|>--- conflicted
+++ resolved
@@ -960,10 +960,7 @@
 páska-sunnudagur kk
 létt-útgáfa kvk
 gisti-farþegi kk
-<<<<<<< HEAD
 sæðinga-stöð kvk
-=======
->>>>>>> 90955a34
 sýklalyfja-ónæmi hk
 
 # Vantar:
