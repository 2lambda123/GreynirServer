--- conflicted
+++ resolved
@@ -46,15 +46,9 @@
 These trees can then be further processed and acted upon by sets of Python
 functions that are linked to grammar nonterminals.
 
-<<<<<<< HEAD
-**Reynir is currently able to parse about *90%* of sentences** in a typical news article from the web,
+**Greynir is currently able to parse about *90%* of sentences** in a typical news article from the web,
 and many well-written articles can be parsed completely. It presently has around 500,000 parsed articles
 in its database, containing approximately 9 million parsed sentences.
-=======
-**Greynir is currently able to parse about *90%* of sentences** in a typical news article from the web,
-and many well-written articles can be parsed completely. It presently has over 400,000 parsed articles
-in its database, containing 8 million parsed sentences.
->>>>>>> 688541db
 
 Greynir supports natural language querying of its databases. Users can ask about person names, titles and
 entity definitions and get appropriate replies. The HTML5 Web Speech API is supported to allow
@@ -93,11 +87,7 @@
 6. **Article indexer** that transforms articles from bags-of-words to fixed-dimensional
   topic vectors using [Tf-Idf](http://www.tfidf.com/) and
   [Latent Semantic Analysis](https://en.wikipedia.org/wiki/Latent_semantic_analysis).
-<<<<<<< HEAD
-7. **Query processor** that supports a range of natural language queries (including queries about entities in Reynir's database).
-=======
-7. **Query processor** that allows natural language queries for entites in Greynir's database.
->>>>>>> 688541db
+7. **Query processor** that supports a range of natural language queries (including queries about entities in Greynir's database).
 
 Greynir has an embedded web server that displays news articles recently scraped into its
 database, as well as names of people extracted from those articles along with their titles.
