--- conflicted
+++ resolved
@@ -53,12 +53,8 @@
 import json
 import re
 import random
-<<<<<<< HEAD
 from collections import defaultdict
 from itertools import takewhile
-=======
-from collections import defaultdict, ChainMap
->>>>>>> b95a8eb1
 
 from settings import Settings
 
@@ -92,11 +88,7 @@
 from reynir.grammar import GrammarError, Nonterminal
 from islenska.bindb import BinFilterFunc
 
-<<<<<<< HEAD
-from tree import Tree, TreeStateDict, Node, Result
-=======
-from tree import ProcEnv, Tree, TreeStateDict, Node
->>>>>>> b95a8eb1
+from tree import ProcEnv, Tree, TreeStateDict, Node, Result
 
 # from nertokenizer import recognize_entities
 from images import get_image_url
@@ -694,13 +686,8 @@
                 )
 
         for processor in cls._tree_processors:
-<<<<<<< HEAD
             # Check whether this dialogue/tree processor supplies a query grammar fragment
-            fragment = getattr(processor, "GRAMMAR", None)
-=======
-            # Check whether this tree processor supplies a query grammar fragment
             fragment = processor.pop("GRAMMAR", None)
->>>>>>> b95a8eb1
             if fragment and isinstance(fragment, str):
                 # Looks legit: add it to our list
                 grammar_fragments.append(fragment)
@@ -727,9 +714,6 @@
         # with the nonterminal 'QueryRoot' as the grammar root
         cls._parser = QueryParser(grammar_additions)
 
-<<<<<<< HEAD
-    def _parse(self, toklist: Iterable[Tok]) -> Tuple[ResponseDict, Dict[int, str]]:
-=======
     @staticmethod
     def create_processing_env(processor: ModuleType) -> ProcEnv:
         """
@@ -740,9 +724,7 @@
         """
         return Query._utility_functions.new_child(vars(processor))
 
-    @staticmethod
-    def _parse(toklist: Iterable[Tok]) -> Tuple[ResponseDict, Dict[int, str]]:
->>>>>>> b95a8eb1
+    def _parse(self, toklist: Iterable[Tok]) -> Tuple[ResponseDict, Dict[int, str]]:
         """Parse a token list as a query"""
         bp = Query._parser
         assert bp is not None
