--- conflicted
+++ resolved
@@ -1349,13 +1349,9 @@
     return better_jsonify(**resp)
 
 
-<<<<<<< HEAD
-=======
 DEFAULT_STATS_PERIOD = 10  # days
 MAX_STATS_PERIOD = 30
 
-
->>>>>>> a4407634
 @app.route("/stats", methods=["GET"])
 @max_age(seconds=10 * 60)
 def stats():
