"""

    Reynir: Natural language processing for Icelandic

    Copyright (C) 2019 Miðeind ehf.

       This program is free software: you can redistribute it and/or modify
       it under the terms of the GNU General Public License as published by
       the Free Software Foundation, either version 3 of the License, or
       (at your option) any later version.
       This program is distributed in the hope that it will be useful,
       but WITHOUT ANY WARRANTY; without even the implied warranty of
       MERCHANTABILITY or FITNESS FOR A PARTICULAR PURPOSE.  See the
       GNU General Public License for more details.

    You should have received a copy of the GNU General Public License
    along with this program.  If not, see http://www.gnu.org/licenses/.


    API routes
    Note: All routes ending with .api are configured not to be cached by nginx

"""

from . import routes, better_jsonify, text_from_request, bool_from_request, restricted
from . import _MAX_URL_LENGTH, _MAX_UUID_LENGTH
from flask import request, current_app
import werkzeug
from tnttagger import ifd_tag
from db import SessionContext
from db.models import ArticleTopic
from treeutil import TreeUtility
from correct import check_grammar
from reynir.binparser import canonicalize_token
from article import Article as ArticleProxy
from query import process_query
from doc import SUPPORTED_DOC_MIMETYPES, MIMETYPE_TO_DOC_CLASS
from speech import get_synthesized_text_url
import logging


# Maximum number of query string variants
_MAX_QUERY_VARIANTS = 10
# Maximum length of each query string
_MAX_QUERY_LENGTH = 512


@routes.route("/ifdtag.api", methods=["GET", "POST"])
@routes.route("/ifdtag.api/v<int:version>", methods=["GET", "POST"])
def ifdtag_api(version=1):
    """ API to parse text and return IFD tagged tokens in a simple and sparse JSON format """
    if not (1 <= version <= 1):
        # Unsupported version
        return better_jsonify(valid=False, reason="Unsupported version")

    try:
        text = text_from_request(request)
    except:
        return better_jsonify(valid=False, reason="Invalid request")

    pgs = ifd_tag(text)

    return better_jsonify(valid=bool(pgs), result=pgs)


@routes.route("/analyze.api", methods=["GET", "POST"])
@routes.route("/analyze.api/v<int:version>", methods=["GET", "POST"])
def analyze_api(version=1):
    """ Analyze text manually entered by the user, i.e. not coming from an article.
        This is a lower level API used by the Greynir web front-end. """
    if not (1 <= version <= 1):
        return better_jsonify(valid=False, reason="Unsupported version")
    # try:
    text = text_from_request(request)
    # except:
    #     return better_jsonify(valid=False, reason="Invalid request")
    with SessionContext(commit=True) as session:
        pgs, stats, register = TreeUtility.tag_text(session, text, all_names=True)
    # Return the tokens as a JSON structure to the client
    return better_jsonify(valid=True, result=pgs, stats=stats, register=register)


@routes.route("/correct.api", methods=["GET", "POST"])
@routes.route("/correct.api/v<int:version>", methods=["GET", "POST"])
@restricted
def correct_api(version=1):
    """ Correct text manually entered by the user, i.e. not coming from an article.
        This is a lower level API used by the Greynir web front-end. """
    if not (1 <= version <= 1):
        return better_jsonify(valid=False, reason="Unsupported version")

    file = request.files.get("file")
    if file is not None:
        # file is a Werkzeug FileStorage object
        mimetype = file.content_type
        if mimetype not in SUPPORTED_DOC_MIMETYPES:
            return better_jsonify(valid=False, reason="File type not supported")

        # Create document object from file and extract text
        try:
            # Instantiate appropriate class for mime type from file data
            # filename = werkzeug.secure_filename(file.filename)
            doc_class = MIMETYPE_TO_DOC_CLASS[mimetype]
            doc = doc_class(file.read())
            text = doc.extract_text()
        except Exception as e:
            logging.warning("Exception in correct_api(): {0}".format(e))
            return better_jsonify(valid=False, reason="Error reading file")
    else:
        try:
            text = text_from_request(request)
        except Exception as e:
            logging.warning("Exception in correct_api(): {0}".format(e))
            return better_jsonify(valid=False, reason="Invalid request")

    pgs, stats = check_grammar(text)

    # Return the annotated paragraphs/sentences and stats
    # in a JSON structure to the client
    return better_jsonify(valid=True, result=pgs, stats=stats, text=text)


@routes.route("/postag.api", methods=["GET", "POST"])
@routes.route("/postag.api/v<int:version>", methods=["GET", "POST"])
def postag_api(version=1):
    """ API to parse text and return POS tagged tokens in a verbose JSON format """
    if not (1 <= version <= 1):
        # Unsupported version
        return better_jsonify(valid=False, reason="Unsupported version")

    try:
        text = text_from_request(request)
    except:
        return better_jsonify(valid=False, reason="Invalid request")

    with SessionContext(commit=True) as session:
        pgs, stats, register = TreeUtility.tag_text(session, text, all_names=True)
        # Amalgamate the result into a single list of sentences
        if pgs:
            # Only process the first paragraph, if there are many of them
            if len(pgs) == 1:
                pgs = pgs[0]
            else:
                # More than one paragraph: gotta concatenate 'em all
                pa = []
                for pg in pgs:
                    pa.extend(pg)
                pgs = pa
        for sent in pgs:
            # Transform the token representation into a
            # nice canonical form for outside consumption
            # err = any("err" in t for t in sent)
            for t in sent:
                canonicalize_token(t)

    # Return the tokens as a JSON structure to the client
    return better_jsonify(valid=True, result=pgs, stats=stats, register=register)


@routes.route("/parse.api", methods=["GET", "POST"])
@routes.route("/parse.api/v<int:version>", methods=["GET", "POST"])
def parse_api(version=1):
    """ API to parse text and return POS tagged tokens in JSON format """
    if not (1 <= version <= 1):
        # Unsupported version
        return better_jsonify(valid=False, reason="Unsupported version")

    try:
        text = text_from_request(request)
    except:
        return better_jsonify(valid=False, reason="Invalid request")

    with SessionContext(commit=True) as session:
        pgs, stats, register = TreeUtility.parse_text(session, text, all_names=True)
        # In this case, we should always get a single paragraph back
        if pgs:
            # Only process the first paragraph, if there are many of them
            if len(pgs) == 1:
                pgs = pgs[0]
            else:
                # More than one paragraph: gotta concatenate 'em all
                pa = []
                for pg in pgs:
                    pa.extend(pg)
                pgs = pa

    # Return the tokens as a JSON structure to the client
    return better_jsonify(valid=True, result=pgs, stats=stats, register=register)


@routes.route("/article.api", methods=["GET", "POST"])
@routes.route("/article.api/v<int:version>", methods=["GET", "POST"])
def article_api(version=1):
    """ Obtain information about an article, given its URL or id """

    if not (1 <= version <= 1):
        return better_jsonify(valid=False, reason="Unsupported version")

    if request.method == "GET":
        url = request.args.get("url")
        uuid = request.args.get("id")
    else:
        url = request.form.get("url")
        uuid = request.form.get("id")
    if url:
        url = url.strip()[0:_MAX_URL_LENGTH]
    if uuid:
        uuid = uuid.strip()[0:_MAX_UUID_LENGTH]
    if url:
        # URL has priority, if both are specified
        uuid = None
    if not url and not uuid:
        return better_jsonify(valid=False, reason="No url or id specified in query")

    with SessionContext(commit=True) as session:

        if uuid:
            a = ArticleProxy.load_from_uuid(uuid, session)
        elif url.startswith("http:") or url.startswith("https:"):
            a = ArticleProxy.load_from_url(url, session)
        else:
            a = None

        if a is None:
            return better_jsonify(valid=False, reason="Article not found")

        if a.html is None:
            return better_jsonify(valid=False, reason="Unable to fetch article")

        # Prepare the article for display
        a.prepare(session)
        register = a.create_register(session, all_names=True)
        # Fetch names of article topics, if any
        topics = (
            session.query(ArticleTopic).filter(ArticleTopic.article_id == a.uuid).all()
        )
        topics = [dict(name=t.topic.name, id=t.topic.identifier) for t in topics]

    return better_jsonify(
        valid=True,
        url=a.url,
        id=a.uuid,
        heading=a.heading,
        author=a.author,
        ts=a.timestamp.isoformat()[0:19],
        num_sentences=a.num_sentences,
        num_parsed=a.num_parsed,
        ambiguity=a.ambiguity,
        register=register,
        topics=topics,
    )


@routes.route("/reparse.api", methods=["POST"])
@routes.route("/reparse.api/v<int:version>", methods=["POST"])
def reparse_api(version=1):
    """ Reparse an already parsed and stored article with a given UUID """
    if not (1 <= version <= 1):
        return better_jsonify(valid="False", reason="Unsupported version")

    uuid = request.form.get("id", "").strip()[0:_MAX_UUID_LENGTH]
    tokens = None
    register = {}
    stats = {}

    with SessionContext(commit=True) as session:
        # Load the article
        a = ArticleProxy.load_from_uuid(uuid, session)
        if a is not None:
            # Found: Parse it (with a fresh parser) and store the updated version
            a.parse(session, verbose=True, reload_parser=True)
            # Save the tokens
            tokens = a.tokens
            # Build register of person names
            register = a.create_register(session)
            stats = dict(
                num_tokens=a.num_tokens,
                num_sentences=a.num_sentences,
                num_parsed=a.num_parsed,
                ambiguity=a.ambiguity,
            )

    # Return the tokens as a JSON structure to the client,
    # along with a name register and article statistics
    return better_jsonify(valid=True, result=tokens, register=register, stats=stats)


@routes.route("/query.api", methods=["GET", "POST"])
@routes.route("/query.api/v<int:version>", methods=["GET", "POST"])
def query_api(version=1):
    """ Respond to a query string """

    if not (1 <= version <= 1):
        return better_jsonify(valid=False, reason="Unsupported version")

    # If voice is set, return a voice-friendly string
    voice = bool_from_request(request, "voice")
<<<<<<< HEAD

    # Obtain the query string(s) and the client's location, if present
    if request.method == "GET":
        q = request.args.get("q", "")
        lat = request.args.get("latitude")
        lon = request.args.get("longitude")
    else:
        q = request.form.get("q", "")
        lat = request.form.get("latitude")
        lon = request.form.get("longitude")
=======
    voice_id = None
    if request.method == "GET":
        q = request.args.get("q", "")
        voice_id = request.args.get("voice_id")
    else:
        q = request.form.get("q", "")
        voice_id = request.form.get("voice_id")
>>>>>>> 1b485353

    mq = q.split("|")[0:_MAX_QUERY_VARIANTS]
    q = [m.strip()[0:_MAX_QUERY_LENGTH] for m in mq]

    # Attempt to convert the (lat, lon) location coordinates to floats
    location_present = bool(lat) and bool(lon)
    if location_present:
        try:
            lat = float(lat)
            if not(-90.0 <= lat <= 90.0):
                location_present = False
        except ValueError:
            location_present = False
    if location_present:
        try:
            lon = float(lon)
            if not(-180.0 <= lon <= 180.0):
                location_present = False
        except ValueError:
            location_present = False

    # Auto-uppercasing can be turned off by sending autouppercase: false in the query JSON
    auto_uppercase = bool_from_request(request, "autouppercase", True)

<<<<<<< HEAD
    # Send the query to the query processor
    result = process_query(
        q, voice, auto_uppercase,
        location=(lat, lon) if location_present else None
    )
=======
    # Process the query
    result = process_query(q, voice, auto_uppercase)
>>>>>>> 1b485353

    # Get URL for response as synthesized speech audio
    if voice:
        # If the result contains a "voice" key, return it
        audio = result.get("voice")
        url = get_synthesized_text_url(audio, voice_id=voice_id) if audio else None
        if url:
            result["audio"] = url
        response = result.get("response")
        if response:
            if "sources" in response:
                # A list of sources is not needed for voice results
                del response["sources"]
            if "answers" in response:
                answers = response["answers"]
                # If there is a multi-item answer list
                # in the response, delete all but the first
                # item in the list to simplify the response
                if isinstance(answers, list):
                    del answers[1:]
    else:
        if "voice" in result:
            # Voice result not needed, so don't send it to the client
            del result["voice"]

    return better_jsonify(**result)<|MERGE_RESOLUTION|>--- conflicted
+++ resolved
@@ -295,26 +295,19 @@
 
     # If voice is set, return a voice-friendly string
     voice = bool_from_request(request, "voice")
-<<<<<<< HEAD
 
     # Obtain the query string(s) and the client's location, if present
+    voice_id = None
     if request.method == "GET":
         q = request.args.get("q", "")
+        voice_id = request.args.get("voice_id")
         lat = request.args.get("latitude")
         lon = request.args.get("longitude")
     else:
         q = request.form.get("q", "")
+        voice_id = request.form.get("voice_id")
         lat = request.form.get("latitude")
         lon = request.form.get("longitude")
-=======
-    voice_id = None
-    if request.method == "GET":
-        q = request.args.get("q", "")
-        voice_id = request.args.get("voice_id")
-    else:
-        q = request.form.get("q", "")
-        voice_id = request.form.get("voice_id")
->>>>>>> 1b485353
 
     mq = q.split("|")[0:_MAX_QUERY_VARIANTS]
     q = [m.strip()[0:_MAX_QUERY_LENGTH] for m in mq]
@@ -339,16 +332,11 @@
     # Auto-uppercasing can be turned off by sending autouppercase: false in the query JSON
     auto_uppercase = bool_from_request(request, "autouppercase", True)
 
-<<<<<<< HEAD
     # Send the query to the query processor
     result = process_query(
         q, voice, auto_uppercase,
         location=(lat, lon) if location_present else None
     )
-=======
-    # Process the query
-    result = process_query(q, voice, auto_uppercase)
->>>>>>> 1b485353
 
     # Get URL for response as synthesized speech audio
     if voice:
