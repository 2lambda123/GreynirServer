--- conflicted
+++ resolved
@@ -570,13 +570,9 @@
         reply["errmsg"] = "Invalid or missing API key."
         return better_jsonify(**reply)
 
-<<<<<<< HEAD
-    text = request.values.get("text", "").strip()
-=======
     rv = cast(Dict[str, str], request.values)
     text = rv.get("text")
->>>>>>> dbd39d43
-    if not text:
+    if not text or not text.strip():
         reply["errmsg"] = "Empty text param."
         return better_jsonify(**reply)
 
