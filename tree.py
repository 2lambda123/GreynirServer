--- conflicted
+++ resolved
@@ -45,12 +45,7 @@
     NamedTuple,
     cast,
 )
-<<<<<<< HEAD
-
-from typing_extensions import TypedDict
-=======
 from typing_extensions import Required, TypedDict
->>>>>>> b95a8eb1
 from types import ModuleType
 
 
@@ -68,14 +63,11 @@
 from reynir.binparser import BIN_Token
 from reynir.simpletree import SimpleTree, SimpleTreeBuilder, NonterminalMap, IdMap
 from reynir.cache import LRU_Cache
-<<<<<<< HEAD
-=======
 
 # Processing environment
 # A mapping of keywords or nonterminal names to functions
 # for processing sentence trees or, more specifically, query trees
 ProcEnv = MutableMapping[str, Any]
->>>>>>> b95a8eb1
 
 
 class TreeStateDict(TypedDict, total=False):
