--- conflicted
+++ resolved
@@ -76,19 +76,12 @@
 
         logging.info("Initializing scraper instance")
 
-<<<<<<< HEAD
     def urls2fetch(self, root, helper):
         """Returns a set of URLs to fetch. If the scraper helper class has
         associated RSS feed URLs, these are used to acquire article URLs.
         Otherwise, the URLs are found by scraping the root website and
         searching for links to subpages."""
-=======
-    def urls2fetch(self, root, helper) -> Set[str]:
-        """ Returns a set of URLs to fetch. If the scraper helper class has
-            associated RSS feed URLs, these are used to acquire article URLs.
-            Otherwise, the URLs are found by scraping the root website and
-            searching for links to subpages. """
->>>>>>> 8c8874ee
+
         fetch_set = set()
         feeds = None if helper is None else helper.feeds
 
