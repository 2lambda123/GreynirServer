"""

    Greynir: Natural language processing for Icelandic

    Scraper database models

    Copyright (C) 2023 Miðeind ehf.

       This program is free software: you can redistribute it and/or modify
       it under the terms of the GNU General Public License as published by
       the Free Software Foundation, either version 3 of the License, or
       (at your option) any later version.
       This program is distributed in the hope that it will be useful,
       but WITHOUT ANY WARRANTY; without even the implied warranty of
       MERCHANTABILITY or FITNESS FOR A PARTICULAR PURPOSE.  See the
       GNU General Public License for more details.

    You should have received a copy of the GNU General Public License
    along with this program.  If not, see http://www.gnu.org/licenses/.


    This module describes the SQLAlchemy models for the scraper database.

"""

<<<<<<< HEAD
=======
from __future__ import annotations

from db import Session
>>>>>>> 29e56a39
from typing import Any, Optional, cast

from datetime import datetime
from sqlalchemy import text
from sqlalchemy.ext.declarative import declarative_base
from sqlalchemy.orm import relationship, backref, Session
from sqlalchemy import (
    Column,
    Integer,
    String,
    Float,
    DateTime,
    Sequence,
    Boolean,
    UniqueConstraint,
    Index,
    ForeignKey,
    PrimaryKeyConstraint,
    func,
)
from sqlalchemy.dialects.postgresql import JSONB, INET
from sqlalchemy.dialects.postgresql import UUID as psql_UUID
from sqlalchemy.ext.hybrid import Comparator, hybrid_property
from sqlalchemy.orm.relationships import RelationshipProperty
from sqlalchemy.sql.expression import ColumnElement


# Hacks to get properly typed SQLAlchemy column definitions
def StringColumnRequired(n: Optional[int] = None, **kwargs: Any) -> str:
    return cast(str, Column(String(n), nullable=False, **kwargs))


def StringColumn(n: Optional[int] = None, **kwargs: Any) -> Optional[str]:
    return cast(Optional[str], Column(String(n), **kwargs))


def FloatColumnRequired(**kwargs: Any) -> float:
    return cast(float, Column(Float, nullable=False, **kwargs))


def FloatColumn(**kwargs: Any) -> Optional[float]:
    return cast(Optional[float], Column(Float, **kwargs))


def IntegerColumnRequired(**kwargs: Any) -> int:
    return cast(int, Column(Integer, nullable=False, **kwargs))


def IntegerColumn(**kwargs: Any) -> Optional[int]:
    return cast(Optional[int], Column(Integer, **kwargs))


def BooleanColumn(**kwargs: Any) -> Optional[bool]:
    return cast(Optional[bool], Column(Boolean, **kwargs))


def DateTimeColumn(**kwargs: Any) -> Optional[datetime]:
    return cast(Optional[datetime], Column(DateTime, **kwargs))


class CaseInsensitiveComparator(Comparator):
    """Boilerplate from the PostgreSQL documentation to implement
    a case-insensitive comparator"""

    # See https://docs.sqlalchemy.org/en/13/orm/extensions/hybrid.html

    def __eq__(self, other: object) -> ColumnElement[Boolean]:
        return func.lower(self.__clause_element__()) == func.lower(other)  # type: ignore


# Create the SQLAlchemy ORM Base class
# Base: DeclarativeMeta = declarative_base()  # Pylance/Pyright doesn't like this
Base: Any = declarative_base()

# Add a table() function to the Base class, returning the __table__ member.
# Note that this hack is necessary because SqlAlchemy doesn't readily allow
# intermediate base classes between Base and the concrete table classes.
setattr(Base, "table", classmethod(lambda cls: cls.__table__))


class Root(Base):
    """Represents a scraper root, i.e. a base domain and root URL"""

    __tablename__ = "roots"

    # Primary key
    id = cast(
        int,
        Column(
            Integer,
            Sequence("roots_id_seq"),  # type: ignore  # Don't ask me why
            primary_key=True,
        ),
    )

    # Domain suffix, root URL, human-readable description
    domain = StringColumnRequired()
    url = StringColumnRequired()
    description = StringColumn()

    # Default author
    author = StringColumn()
    # Default authority of this source, 1.0 = most authoritative, 0.0 = least authoritative
    authority = FloatColumn()
    # Finish time of last scrape of this root
    scraped = cast(datetime, Column(DateTime, index=True))
    # Module to use for scraping
    scr_module = StringColumn(80)
    # Class within module to use for scraping
    scr_class = StringColumn(80)
    # Are articles of this root visible on the Greynir web?
    visible = cast(bool, Column(Boolean, default=True))
    # Should articles of this root be scraped automatically?
    scrape = cast(bool, Column(Boolean, default=True))

    # The combination of domain + url must be unique
    __table_args__ = (UniqueConstraint("domain", "url"),)

    def __repr__(self):
        return "Root(domain='{0}', url='{1}', description='{2}')".format(
            self.domain, self.url, self.description
        )


class Article(Base):
    """Represents an article from one of the roots, to be scraped
    or having already been scraped"""

    __tablename__ = "articles"

    # The article URL is the primary key
    url = StringColumnRequired(primary_key=True)

    # UUID
    id = cast(
        str,
        Column(
            psql_UUID(as_uuid=False),
            index=True,
            nullable=False,
            unique=True,
            server_default=text("uuid_generate_v1()"),
        ),
    )

    # Foreign key to a root
    root_id = cast(
        Optional[int],
        Column(
            Integer,
            # We don't delete associated articles if the root is deleted
            ForeignKey("roots.id", onupdate="CASCADE", ondelete="SET NULL"),
        ),
    )

    # Article heading, if known
    heading = StringColumn()
    # Article author, if known
    author = StringColumn()
    # Article time stamp, if known
    timestamp = DateTimeColumn(index=True)

    # Authority of this article, 1.0 = most authoritative, 0.0 = least authoritative
    authority = FloatColumn()
    # Time of the last scrape of this article
    scraped = DateTimeColumn(index=True)
    # Time of the last parse of this article
    parsed = DateTimeColumn(index=True)
    # Time of the last processing of this article
    processed = DateTimeColumn(index=True)
    # Time of the last indexing of this article
    indexed = DateTimeColumn(index=True)
    # Module used for scraping
    scr_module = StringColumn(80)
    # Class within module used for scraping
    scr_class = StringColumn(80)
    # Version of scraper class
    scr_version = StringColumn(16)
    # Version of parser/grammar/config
    parser_version = StringColumn(64)
    # Parse statistics
    num_sentences = IntegerColumn()
    num_parsed = IntegerColumn()
    ambiguity = FloatColumn()

    # The HTML obtained in the last scrape
    html = StringColumn()
    # The parse tree obtained in the last parse
    tree = StringColumn()
    # The tokens of the article in JSON string format
    tokens = StringColumn()
    # The article topic vector as an array of floats in JSON string format
    topic_vector = StringColumn()

    # The back-reference to the Root parent of this Article
    root: RelationshipProperty[Root] = relationship(
        "Root",
        foreign_keys="Article.root_id",
        backref=backref("articles", order_by=url),
    )

    def __repr__(self):
        return "Article(url='{0}', heading='{1}', scraped={2})".format(
            self.url, self.heading, self.scraped
        )


class Summary(Base):
    """Represents a summary of an article"""

    __tablename__ = "summaries"

    __table_args__ = (
        PrimaryKeyConstraint("article_id", "language", name="summaries_pkey"),
    )

    # The article UUID + the language code is the primary key
    article_id = Column(
        psql_UUID(as_uuid=False),
        ForeignKey("articles.id", onupdate="CASCADE", ondelete="CASCADE"),
        nullable=False,
    )
    # The language code is in a modified BCP 47 format, e.g. 'is_IS' or 'en_US'
    # (note underscore instead of hyphen)
    language = StringColumnRequired(8)

    # A summary of the article
    summary = StringColumnRequired()
    # The full text of the article
    text = StringColumn()
    # Summarization time stamp
    timestamp = DateTimeColumn()

    # The back-reference to the Root parent of this Article
    article: RelationshipProperty[Article] = relationship(
        "Article",
        backref=backref("summaries"),
    )


class Person(Base):
    """Represents a person"""

    __tablename__ = "persons"

    # Primary key
    id = cast(
        int,
        Column(
            Integer,
            Sequence("persons_id_seq"),  # type: ignore  # Don't ask me why
            primary_key=True,
        ),
    )

    # Foreign key to an article
    article_url = Column(
        String,
        # We don't delete associated persons if the article is deleted
        ForeignKey("articles.url", onupdate="CASCADE", ondelete="SET NULL"),
        index=True,
        nullable=True,
    )

    # Name
    name = StringColumn(index=True)

    # Title
    title = StringColumn(index=True)
    # Title in all lowercase
    title_lc = StringColumn(index=True)

    # Gender
    gender = StringColumn(3, index=True)

    # Authority of this fact, 1.0 = most authoritative, 0.0 = least authoritative
    authority = FloatColumn()

    # Timestamp of this entry
    timestamp = DateTimeColumn()

    # The back-reference to the Article parent of this Person
    article: RelationshipProperty = relationship(  # type: ignore
        "Article", backref=backref("persons", order_by=name)  # type: ignore
    )

    def __repr__(self):
        return "Person(id='{0}', name='{1}', title={2})".format(
            self.id, self.name, self.title
        )


class Entity(Base):
    """Represents a named entity"""

    __tablename__ = "entities"

    # Primary key
    id = cast(
        int,
        Column(
            Integer,
            Sequence("entities_id_seq"),  # type: ignore  # Don't ask me why
            primary_key=True,
        ),
    )

    # Foreign key to an article
    article_url = Column(
        String,
        # We don't delete associated persons if the article is deleted
        ForeignKey("articles.url", onupdate="CASCADE", ondelete="SET NULL"),
        index=True,
        nullable=True,
    )

    # Name
    name = Column(String, index=True)

    @hybrid_property
    def name_lc(self) -> str:  # type: ignore
        return self.name.lower()

    @name_lc.comparator
    def name_lc(cls) -> Comparator:
        return CaseInsensitiveComparator(cls.name)

    # Verb ('er', 'var', 'sé')
    verb = StringColumn(index=True)
    # Entity definition
    definition = StringColumn(index=True)

    # Authority of this fact, 1.0 = most authoritative, 0.0 = least authoritative
    authority = FloatColumn()

    # Timestamp of this entry
    timestamp = DateTimeColumn()

    # The back-reference to the Article parent of this Entity
    article: RelationshipProperty[Article] = relationship(
        "Article", backref=backref("entities", order_by=name)
    )

    # Add an index on the entity name in lower case
    name_lc_index = Index("ix_entities_name_lc", func.lower(name))

    def __repr__(self):
        return "Entity(id='{0}', name='{1}', verb='{2}', definition='{3}')".format(
            self.id, self.name, self.verb, self.definition
        )


class Location(Base):
    """Represents a location"""

    __tablename__ = "locations"

    # UUID
    id = Column(
        psql_UUID(as_uuid=False),
        index=True,
        nullable=False,
        unique=True,
        primary_key=True,
        server_default=text("uuid_generate_v1()"),
    )

    # Foreign key to an article
    article_url = Column(
        String,
        # We don't delete associated location if the article is deleted
        ForeignKey("articles.url", onupdate="CASCADE", ondelete="SET NULL"),
        index=True,
        nullable=True,
    )

    # Name
    name = StringColumn(index=True)

    # Kind (e.g. 'address', 'street', 'country', 'region', 'placename')
    kind = StringColumn(16, index=True)

    # Country (ISO 3166-1 alpha-2, e.g. 'IS')
    country = StringColumn(2)

    # Continent ISO code (e.g. 'EU')
    continent = StringColumn(2)

    # Coordinates (WGS84)
    latitude = FloatColumn()
    longitude = FloatColumn()

    # Additional data
    data = Column(JSONB)

    # Timestamp of this entry
    timestamp = DateTimeColumn()

    # The back-reference to the Article parent of this Location
    article = relationship("Article", backref=backref("locations", order_by=name))  # type: ignore

    __table_args__ = (UniqueConstraint("name", "kind", "article_url"),)

    def __repr__(self):
        return "Location(id='{0}', name='{1}', kind='{2}', country='{3}')".format(
            self.id, self.name, self.kind, self.country
        )


class Word(Base):
    """Represents a word occurring in an article"""

    __tablename__ = "words"

    MAX_WORD_LEN = 64

    # Foreign key to an article
    article_id = Column(
        psql_UUID(as_uuid=False),
        ForeignKey("articles.id", onupdate="CASCADE", ondelete="CASCADE"),
        nullable=False,
    )

    # The word stem
    stem = StringColumnRequired(MAX_WORD_LEN, index=True)

    # The word category
    cat = StringColumnRequired(16, index=True)

    # Count of occurrences
    cnt = IntegerColumnRequired()

    # The back-reference to the Article parent of this Word
    article: RelationshipProperty[Article] = relationship(
        "Article", backref=backref("words")
    )

    __table_args__ = (
        PrimaryKeyConstraint("article_id", "stem", "cat", name="words_pkey"),
    )

    def __repr__(self):
        return "Word(stem='{0}', cat='{1}', cnt='{2}')".format(
            self.stem, self.cat, self.cnt
        )


class Topic(Base):
    """Represents a topic for an article"""

    __tablename__ = "topics"

    id = Column(
        psql_UUID(as_uuid=False),
        server_default=text("uuid_generate_v1()"),
        primary_key=True,
    )

    # The topic name
    name = StringColumnRequired(128, index=True)

    # An identifier for the topic, such as 'sport', 'business'...
    # The identifier must be usable as a CSS class name.
    identifier = StringColumnRequired(32)

    # The topic keywords, in the form word1/cat word2/cat...
    keywords = StringColumnRequired()

    # The associated vector, in JSON format
    vector = StringColumn()  # Is initally NULL

    # The cosine distance threshold to apply for this topic
    threshold = FloatColumn()

    def __repr__(self):
        return "Topic(name='{0}')".format(self.name)


class ArticleTopic(Base):
    """Represents an article having a topic, a 1:N relationship"""

    __tablename__ = "atopics"

    article_id = Column(
        psql_UUID(as_uuid=False),
        ForeignKey("articles.id", onupdate="CASCADE", ondelete="CASCADE"),
        nullable=False,
        index=True,
    )

    topic_id = Column(
        psql_UUID(as_uuid=False),
        ForeignKey("topics.id", onupdate="CASCADE", ondelete="CASCADE"),
        nullable=False,
        index=True,
    )

    # The back-reference to the Article parent of this ArticleTopic
    article: RelationshipProperty[Article] = relationship(
        "Article", backref=backref("atopics")
    )
    # The back-reference to the Topic parent of this ArticleTopic
    topic: RelationshipProperty[Topic] = relationship(
        "Topic", backref=backref("atopics")
    )

    __table_args__ = (
        PrimaryKeyConstraint("article_id", "topic_id", name="atopics_pkey"),
    )

    def __repr__(self):
        return "ArticleTopic()"


class Trigram(Base):
    """Represents a trigram of tokens from a parsed sentence"""

    __tablename__ = "trigrams"

    MAX_WORD_LEN = 64

    # Token 1
    t1 = Column(String(MAX_WORD_LEN), nullable=False)

    # Token 2
    t2 = Column(String(MAX_WORD_LEN), nullable=False)

    # Token 3
    t3 = Column(String(MAX_WORD_LEN), nullable=False)

    # Frequency
    frequency = Column(Integer, default=0, nullable=False)

    # The "upsert" query (see explanation below)
    _Q = """
        insert into trigrams as tg (t1, t2, t3, frequency) values(:t1, :t2, :t3, 1)
            on conflict (t1, t2, t3)
            do update set frequency = tg.frequency + 1;
        """
    # where tg.t1 = :t1 and tg.t2 = :t2 and tg.t3 = :t3;

    __table_args__ = (PrimaryKeyConstraint("t1", "t2", "t3", name="trigrams_pkey"),)

    @staticmethod
    def upsert(session: Session, t1: str, t2: str, t3: str) -> None:
        """Insert a trigram, or increment the frequency count if already present"""
        # The following code uses "upsert" functionality (INSERT...ON CONFLICT...DO UPDATE)
        # that was introduced in PostgreSQL 9.5. This means that the upsert runs on the
        # server side and is atomic, either an insert of a new trigram or an update of
        # the frequency count of an existing identical trigram.
        mwl = Trigram.MAX_WORD_LEN
        if len(t1) > mwl:
            t1 = t1[0:mwl]
        if len(t2) > mwl:
            t2 = t2[0:mwl]
        if len(t3) > mwl:
            t3 = t3[0:mwl]
        cast(Any, session).execute(Trigram._Q, dict(t1=t1, t2=t2, t3=t3))

    @staticmethod
    def delete_all(session: Session) -> None:
        """Delete all trigrams"""
        cast(Any, session).execute("delete from trigrams;")

    def __repr__(self):
        return "Trigram(t1='{0}', t2='{1}', t3='{2}')".format(self.t1, self.t2, self.t3)


class Link(Base):
    """Represents a (content-type, key) to URL mapping,
    usable for instance to cache image searches"""

    __tablename__ = "links"

    __table_args__ = (PrimaryKeyConstraint("ctype", "key", name="links_pkey"),)

    # Content type, for instance 'image' or 'text'
    ctype = Column(String(32), nullable=False, index=True)

    # Key, for instance a person name
    key = Column(String(256), nullable=False, index=True)

    # Associated content, often JSON
    content = Column(String)

    # Timestamp of this entry
    timestamp = Column(DateTime, nullable=False)

    def __repr__(self):
        return "Link(ctype='{0}', key='{1}', content='{2}', ts='{3}')".format(
            self.ctype, self.key, self.content, self.timestamp
        )


class BlacklistedLink(Base):
    """Represents a link blacklisted for a particular key"""

    __tablename__ = "blacklist"

    __table_args__ = (PrimaryKeyConstraint("key", "url", name="blacklisted_pkey"),)

    # Key, for instance a person name
    key = Column(String(256), nullable=False, index=True)

    # URL
    url = Column(String(2000), nullable=False, index=True)

    # Type (e.g. "image")
    link_type = Column(String(32))

    # Timestamp of this entry
    timestamp = Column(DateTime, nullable=False)

    def __repr__(self):
        return "BlacklistedLink(key='{0}', url='{1}', type='{2}', ts='{3}')".format(
            self.key, self.url, self.link_type, self.timestamp
        )


class Query(Base):
    """Represents a logged incoming query with its answer and client data."""

    __tablename__ = "queries"

    # UUID
    id = Column(
        psql_UUID(as_uuid=False),
        index=True,
        nullable=False,
        unique=True,
        primary_key=True,
        server_default=text("uuid_generate_v1()"),
    )

    # Timestamp of the incoming query
    timestamp = Column(DateTime, index=True, nullable=False)

    # Interpretations
    # JSON array containing list of possible interpretations
    # provided by a speech-to-text engine.
    interpretations = Column(JSONB, nullable=True)

    # Question
    question = Column(String, index=True, nullable=False)

    @hybrid_property
    def question_lc(self) -> str:  # type: ignore
        return self.question.lower()

    @question_lc.comparator
    def question_lc(cls) -> Comparator:
        return CaseInsensitiveComparator(cls.question)

    # Beautified question
    bquestion = Column(String, index=False, nullable=True)

    # Answer
    answer = Column(String, index=False, nullable=True)

    @hybrid_property
    def answer_lc(self) -> str:  # type: ignore
        return self.answer.lower()

    @answer_lc.comparator
    def answer_lc(cls) -> Comparator:
        return CaseInsensitiveComparator(cls.answer)

    # Voice answer
    voice = Column(String, index=False, nullable=True)

    @hybrid_property
    def voice_lc(self) -> str:  # type: ignore
        return self.voice.lower()

    @voice_lc.comparator
    def voice_lc(cls) -> Comparator:
        return CaseInsensitiveComparator(cls.voice)

    # Error code
    error = cast(Optional[str], Column(String(256), nullable=True))

    # When does this answer expire, for caching purposes?
    # NULL=immediately
    expires = Column(DateTime, index=True, nullable=True)

    # The query type, NULL if not able to process
    qtype = Column(String(80), index=True, nullable=True)

    # The query key, NULL if not able to process or not applicable
    key = Column(String(256), index=True, nullable=True)

    # Client type
    # Either "www" (web interface), "ios" (iOS) or "android" (Android)
    client_type = Column(String(80), index=True, nullable=True)

    # Client version
    client_version = Column(String(10), nullable=True)

    # Client identifier, if applicable
    # If web client, this is the HTTP client user agent
    # On iOS and Android, this is a unique device UUID string
    client_id = Column(String(256), index=True, nullable=True)

    # Client location coordinates (WGS84)
    latitude = Column(Float, nullable=True)
    longitude = Column(Float, nullable=True)

    # Client IP address
    remote_addr = Column(INET, nullable=True)

    # Additional context used to answer the query
    context = Column(JSONB, nullable=True)

    # Add an index on the question in lower case
    question_lc_index = Index("ix_queries_question_lc", func.lower(question))

    # !!! The following indices don't work since answers can become
    # !!! very long (thousands of characters) and PostgreSQL has a
    # !!! limit on index entry size vs. its page size.

    # Add an index on the answer in lower case
    # answer_lc_index = Index('ix_queries_answer_lc', func.lower(answer))

    # Add an index on the voice answer in lower case
    # voice_lc_index = Index('ix_queries_voice_lc', func.lower(voice))

    def __repr__(self):
        return "Query(question='{0}', answer='{1}')".format(self.question, self.answer)


class QueryLog(Base):
    """Represents a fully anonymized, logged query and its answer."""

    __tablename__ = "querylog"

    # UUID
    id = Column(
        psql_UUID(as_uuid=False),
        index=True,
        nullable=False,
        unique=True,
        primary_key=True,
        server_default=text("uuid_generate_v1()"),
    )

    # See the Query class for documentation of these fields
    timestamp = Column(DateTime, index=True, nullable=False)

    interpretations = Column(JSONB, nullable=True)

    question = Column(String, index=True, nullable=False)

    bquestion = Column(String, index=False, nullable=True)

    answer = Column(String, index=False, nullable=True)

    voice = Column(String, index=False, nullable=True)

    qtype = Column(String(80), index=True, nullable=True)

    key = Column(String(256), index=True, nullable=True)

    error = Column(String(256), nullable=True)

    @staticmethod
    def from_Query(q: Query) -> QueryLog:
        """Create QueryLog object from Query object."""
        return QueryLog(
            timestamp=q.timestamp,
            interpretations=q.interpretations,
            question=q.question,
            bquestion=q.bquestion,
            answer=q.answer,
            voice=q.voice,
            qtype=q.qtype,
            key=q.key,
            error=q.error,
        )

    def __repr__(self):
        return "QueryLog(question='{0}', answer='{1}')".format(
            self.question, self.answer
        )


class QueryClientData(Base):
    """Represents client data saved from a processed query."""

    __tablename__ = "querydata"

    __table_args__ = (PrimaryKeyConstraint("client_id", "key", name="querydata_pkey"),)

    client_id = cast(str, Column(String(256), nullable=False))

    # Key to distinguish between different types of JSON data that can be stored
    key = cast(str, Column(String(64), nullable=False))

    # Created timestamp
    created = cast(datetime, Column(DateTime, nullable=False))

    # Last modified timestamp
    modified = cast(datetime, Column(DateTime, nullable=False))

    # JSON data
    data = cast(Any, Column(JSONB, nullable=False))

    def __repr__(self):
        return "QueryClientData(client_id='{0}', created='{1}', modified='{2}', key='{3}', data='{4}')".format(
            self.client_id, self.created, self.modified, self.key, self.data
<<<<<<< HEAD
        )


class DialogueData(Base):
    """Represents dialogue data for a given client."""

    __tablename__ = "dialoguedata"

    __table_args__ = (
        PrimaryKeyConstraint("client_id", "dialogue_key", name="dialoguedata_pkey"),
    )

    client_id = Column(String(256), nullable=False)

    # Dialogue key/name to distinguish between different dialogues that can be stored
    dialogue_key = Column(String(64), nullable=False)

    # Created timestamp
    created = Column(DateTime, nullable=False)

    # Last modified timestamp
    modified = Column(DateTime, nullable=False)

    # JSON data
    data = Column(JSONB, nullable=False)

    # Expires at timestamp
    expires_at = Column(DateTime, nullable=False)

    def __repr__(self):
        return "DialogueData(client_id='{0}', created='{1}', modified='{2}', dialogue_key='{3}', data='{4}', expires_at='{5}')".format(
            self.client_id,
            self.created,
            self.modified,
            self.dialogue_key,
            self.data,
            self.expires_at,
        )


class Feedback(Base):
    """Represents a feedback form submission."""

    __tablename__ = "feedback"

    # UUID
    id = Column(
        psql_UUID(as_uuid=False),
        index=True,
        nullable=False,
        unique=True,
        primary_key=True,
        server_default=text("uuid_generate_v1()"),
    )

    # Timestamp of feedback
    timestamp = Column(DateTime, index=True, nullable=False)

    # Topic (e.g. Embla/Netskrafl/etc.)
    topic = Column(String, index=True, nullable=True)

    # Name
    name = Column(String, index=True, nullable=True)

    # Email
    email = Column(String, index=True, nullable=True)

    # Comment
    comment = Column(String, index=False, nullable=True)

    def __repr__(self):
        return "Feedback(name='{0}', email='{1}', topic='{2}', comment='{3}')".format(
            self.name, self.email, self.topic, self.comment
=======
>>>>>>> 29e56a39
        )<|MERGE_RESOLUTION|>--- conflicted
+++ resolved
@@ -23,12 +23,9 @@
 
 """
 
-<<<<<<< HEAD
-=======
 from __future__ import annotations
 
 from db import Session
->>>>>>> 29e56a39
 from typing import Any, Optional, cast
 
 from datetime import datetime
@@ -838,7 +835,6 @@
     def __repr__(self):
         return "QueryClientData(client_id='{0}', created='{1}', modified='{2}', key='{3}', data='{4}')".format(
             self.client_id, self.created, self.modified, self.key, self.data
-<<<<<<< HEAD
         )
 
 
@@ -877,41 +873,3 @@
             self.data,
             self.expires_at,
         )
-
-
-class Feedback(Base):
-    """Represents a feedback form submission."""
-
-    __tablename__ = "feedback"
-
-    # UUID
-    id = Column(
-        psql_UUID(as_uuid=False),
-        index=True,
-        nullable=False,
-        unique=True,
-        primary_key=True,
-        server_default=text("uuid_generate_v1()"),
-    )
-
-    # Timestamp of feedback
-    timestamp = Column(DateTime, index=True, nullable=False)
-
-    # Topic (e.g. Embla/Netskrafl/etc.)
-    topic = Column(String, index=True, nullable=True)
-
-    # Name
-    name = Column(String, index=True, nullable=True)
-
-    # Email
-    email = Column(String, index=True, nullable=True)
-
-    # Comment
-    comment = Column(String, index=False, nullable=True)
-
-    def __repr__(self):
-        return "Feedback(name='{0}', email='{1}', topic='{2}', comment='{3}')".format(
-            self.name, self.email, self.topic, self.comment
-=======
->>>>>>> 29e56a39
-        )