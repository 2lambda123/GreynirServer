--- conflicted
+++ resolved
@@ -682,8 +682,7 @@
 
     def __repr__(self):
         return "Feedback(name='{0}', email='{1}', topic='{2}', comment='{3}')".format(
-<<<<<<< HEAD
-            self.question, self.answer, self.topic, self.comment
+            self.name, self.email, self.topic, self.comment
         )
 
 class DeviceData(Base):
@@ -707,8 +706,4 @@
     last_modified = Column(DateTime, nullable=False)
 
     # data
-    data = Column(JSONB, nullable=False)
-=======
-            self.name, self.email, self.topic, self.comment
-        )
->>>>>>> e428ff9b
+    data = Column(JSONB, nullable=False)