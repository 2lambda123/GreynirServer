--- conflicted
+++ resolved
@@ -43,13 +43,8 @@
             text-decoration: none;
             display: inline-block;
             border-radius: 15px;
-<<<<<<< HEAD
-            box-shadow: 0px 5px 10px 0px #000000;
+            box-shadow: 0px 4px 5px -2px rgba(0,0,0,0.8);
             font-size: 16px;">Tengja</button>
-=======
-            box-shadow: 0px 4px 5px -2px rgba(0,0,0,0.8);
-            font-size: 16px;" onclick="syncConnectHub();">Tengja</button>
->>>>>>> 39a370b8
 
     </div>
 
