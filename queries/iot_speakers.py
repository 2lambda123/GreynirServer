"""

    Greynir: Natural language processing for Icelandic

    Randomness query response module

    Copyright (C) 2022 Miðeind ehf.

       This program is free software: you can redistribute it and/or modify
       it under the terms of the GNU General Public License as published by
       the Free Software Foundation, either version 3 of the License, or
       (at your option) any later version.
       This program is distributed in the hope that it will be useful,
       but WITHOUT ANY WARRANTY; without even the implied warranty of
       MERCHANTABILITY or FITNESS FOR A PARTICULAR PURPOSE.  See the
       GNU General Public License for more details.

    You should have received a copy of the GNU General Public License
    along with this program.  If not, see http://www.gnu.org/licenses/.

    This query module handles queries related to the generation
    of random numbers, e.g. "Kastaðu tengingi", "Nefndu tölu milli 5 og 10", etc.

"""

# TODO: add "láttu", "hafðu", "litaðu", "kveiktu" functionality.
# TODO: make the objects of sentences more modular, so that the same structure doesn't need to be written for each action
# TODO: ditto the previous comment. make the initial non-terminals general and go into specifics at the terminal level instead.
# TODO: substituion klósett, baðherbergi hugmyndÆ senda lista i javascript og profa i röð
# TODO: Embla stores old javascript code cached which has caused errors
# TODO: Cut down javascript sent to Embla
# TODO: Two specified groups or lights.
# TODO: No specified location
# TODO: Fix scene issues

from os import access
from typing import Dict, Mapping, Optional, cast
from typing_extensions import TypedDict

import logging
import random
import json
import flask
from datetime import datetime, timedelta

from reynir.lemmatize import simple_lemmatize

from query import Query, QueryStateDict, AnswerTuple
from queries import gen_answer, read_jsfile, read_grammar_file
from queries.sonos import SonosClient
from tree import Result, Node, TerminalNode
from util import read_api_key


_IoT_QTYPE = "IoTSpeakers"

TOPIC_LEMMAS = [
    "tónlist",
    "spila",
]

# def QIoTSpeakerIncreaseVerb(node: Node, params: QueryStateDict, result: Result) -> None:
#     result.action = "increase_volume"
#     if "hue_obj" not in result:
#         result["hue_obj"] = {"on": True, "bri_inc": 64}
#     else:
#         result["hue_obj"]["bri_inc"] = 64
#         result["hue_obj"]["on"] = True


def help_text(lemma: str) -> str:
    """Help text to return when query.py is unable to parse a query but
    one of the above lemmas is found in it"""
    return "Ég skil þig ef þú segir til dæmis: {0}.".format(
        random.choice(
            ("Hækkaðu í tónlistinni", "Kveiktu á tónlist", "Láttu vera tónlist")
        )
    )


# This module wants to handle parse trees for queries
HANDLE_TREE = True

# The grammar nonterminals this module wants to handle
QUERY_NONTERMINALS = {"QIoTSpeaker", "QIoTSpeakerQuery"}

# The context-free grammar for the queries recognized by this plug-in module
# GRAMMAR = read_grammar_file("iot_hue")

<<<<<<< HEAD
GRAMMAR = read_grammar_file(
    "iot_speakers",
)


def QIoTSpeaker(node: Node, params: QueryStateDict, result: Result) -> None:
    print("QTYPE")
    result.qtype = _IoT_QTYPE
=======
# TODO: Fix music hardcoding
GRAMMAR = f"""
# TODO: Fix music hardcoding

/þgf = þgf
/ef = ef

Query →
    QIoTSpeaker '?'?

QIoTSpeaker →
    QIoTSpeakerQuery

QIoTSpeakerQuery ->
    QIoTSpeakerMakeVerb QIoTSpeakerMakeRest
    | QIoTSpeakerSetVerb QIoTSpeakerSetRest
    # | QIoTSpeakerChangeVerb QIoTSpeakerChangeRest
    | QIoTSpeakerLetVerb QIoTSpeakerLetRest
    | QIoTSpeakerTurnOnVerb QIoTSpeakerTurnOnRest
    | QIoTSpeakerTurnOffVerb QIoTSpeakerTurnOffRest
    | QIoTSpeakerPlayOrPauseVerb QIoTSpeakerPlayRest
    | QIoTSpeakerIncreaseOrDecreaseVerb QIoTSpeakerIncreaseOrDecreaseRest

QIoTSpeakerMakeVerb ->
    'gera:so'_bh

QIoTSpeakerSetVerb ->
    'setja:so'_bh
    | 'stilla:so'_bh

QIoTSpeakerChangeVerb ->
    'breyta:so'_bh

QIoTSpeakerLetVerb ->
    'láta:so'_bh

QIoTSpeakerTurnOnVerb ->
    'kveikja:so'_bh

QIoTSpeakerTurnOffVerb ->
    'slökkva:so'_bh

QIoTSpeakerPlayOrPauseVerb ->
    QIoTSpeakerPlayVerb
    | QIoTSpeakerPauseVerb

QIoTSpeakerPlayVerb ->
    'spila:so'_bh

QIoTSpeakerPauseVerb ->
    'stöðva:so'_bh
    | 'stoppa:so'_bh
    | 'pása:so'_bh

QIoTSpeakerIncreaseOrDecreaseVerb ->
    QIoTSpeakerIncreaseVerb
    | QIoTSpeakerDecreaseVerb

QIoTSpeakerIncreaseVerb ->
    'hækka:so'_bh
    | 'auka:so'_bh

QIoTSpeakerDecreaseVerb ->
    'lækka:so'_bh
    | 'minnka:so'_bh

QIoTSpeakerMakeRest ->
    # QCHANGESubject/þf QCHANGEHvar? QCHANGEHvernigMake
    # | QCHANGESubject/þf QCHANGEHvernigMake QCHANGEHvar?
    # | QCHANGEHvar? QCHANGESubject/þf QCHANGEHvernigMake
    # | QCHANGEHvar? QCHANGEHvernigMake QCHANGESubject/þf
    # | QCHANGEHvernigMake QCHANGESubject/þf QCHANGEHvar?
    # | QCHANGEHvernigMake QCHANGEHvar? QCHANGESubject/þf
    QIoTSpeakerMusicWordÞf QIoTSpeakerHvar?

# TODO: Add support for "stilltu rauðan lit á ljósið í eldhúsinu"
QIoTSpeakerSetRest ->
    # QCHANGESubject/þf QCHANGEHvar? QCHANGEHvernigSet
    # | QCHANGESubject/þf QCHANGEHvernigSet QCHANGEHvar?
    # | QCHANGEHvar? QCHANGESubject/þf QCHANGEHvernigSet
    # | QCHANGEHvar? QCHANGEHvernigSet QCHANGESubject/þf
    # | QCHANGEHvernigSet QCHANGESubject/þf QCHANGEHvar?
    # | QCHANGEHvernigSet QCHANGEHvar? QCHANGESubject/þf
    "á" QIoTSpeakerMusicWordÞf QIoTSpeakerHvar?

# QIoTSpeakerChangeRest ->
    # QCHANGESubjectOne/þgf QCHANGEHvar? QCHANGEHvernigChange
    # | QCHANGESubjectOne/þgf QCHANGEHvernigChange QCHANGEHvar?
    # | QCHANGEHvar? QCHANGESubjectOne/þgf QCHANGEHvernigChange
    # | QCHANGEHvar? QCHANGEHvernigChange QCHANGESubjectOne/þgf
    # | QCHANGEHvernigChange QCHANGESubjectOne/þgf QCHANGEHvar?
    # | QCHANGEHvernigChange QCHANGEHvar? QCHANGESubjectOne/þgf

QIoTSpeakerLetRest ->
    # QCHANGESubject/þf QCHANGEHvar? QCHANGEHvernigLet
    # | QCHANGESubject/þf QCHANGEHvernigLet QCHANGEHvar?
    # | QCHANGEHvar? QCHANGESubject/þf QCHANGEHvernigLet
    # | QCHANGEHvar? QCHANGEHvernigLet QCHANGESubject/þf
    # | QCHANGEHvernigLet QCHANGESubject/þf QCHANGEHvar?
    # | QCHANGEHvernigLet QCHANGEHvar? QCHANGESubject/þf
    QIoTSpeakerBeOrBecome QIoTSpeakerMusicWordNf QIoTSpeakerHvar?
    | "á" QIoTSpeakerMusicWordNf QIoTSpeakerHvar?

# TODO: Find out why they conjugate this incorrectly "tónlist" is in þgf here, not þf
QIoTSpeakerTurnOnRest ->
    QIoTSpeakerAHverju QIoTSpeakerHvar?
    # | QCHANGEHvar? QCHANGEAHverju

# Would be good to add "slökktu á rauða litnum" functionality
QIoTSpeakerTurnOffRest ->
    # QCHANGETurnOffLightsRest
    "á" QIoTSpeakerMusicWordÞgf QIoTSpeakerHvar?

QIoTSpeakerPlayRest ->
    QIoTSpeakerMusicWordÞf QIoTSpeakerHvar?

# TODO: Make the subject categorization cleaner
QIoTSpeakerIncreaseOrDecreaseRest ->
    # QCHANGELightSubject/þf QCHANGEHvar?
    # | QCHANGEBrightnessSubject/þf QCHANGEHvar?
    QIoTSpeakerMusicWordÞf QIoTSpeakerHvar?
    | "í" QIoTSpeakerMusicWordÞgf QIoTSpeakerHvar?

# Increase specificity
# QIoTSpeakerMusicWord ->
#     'tónlist'

QIoTSpeakerAHverju ->
    "á" QIoTSpeakerMusicWordÞf
#     | "á" QIoTSpeakerNewSetting/þgf

# QIoTSpeakerNewSetting/fall ->
#     QIoTSpeakerNewRadio/fall

# QIoTSpeakerNewRadio/fall ->
#     QIoTSpeakerRadioStationWord/fall? QIoTSpeakerRadioStationName/fall
#     | QIoTSpeakerRadioStationWord/fall? QIoTSpeakerRadioStationNameIndeclinable    


# QIoTSpeakerRadioStationWord/fall ->
#     'útvarpsstöð:no'/fall

QIoTSpeakerMusicWordNf ->
    "tónlist"
    | "tónlistin"

QIoTSpeakerMusicWordÞf ->
    "tónlist"
    | "tónlistina"

QIoTSpeakerMusicWordÞgf ->
    "tónlist"
    | "tónlistinni"

QIoTSpeakerMusicWordEf ->
    "tónlistar"
    | "tónlistarinnar"

QIoTSpeakerHvar ->
    QIoTSpeakerLocationPreposition QIoTSpeakerGroupName/þgf

QIoTSpeakerLocationPreposition ->
    QIoTSpeakerLocationPrepositionFirstPart? QIoTSpeakerLocationPrepositionSecondPart

# The latter proverbs are grammatically incorrect, but common errors, both in speech and transcription.
# The list provided is taken from StefnuAtv in Greynir.grammar. That includes "aftur:ao", which is not applicable here.
QIoTSpeakerLocationPrepositionFirstPart ->
    StaðarAtv
    | "fram:ao"
    | "inn:ao"
    | "niður:ao"
    | "upp:ao"
    | "út:ao"

QIoTSpeakerLocationPrepositionSecondPart ->
    "á" | "í"

QIoTSpeakerGroupName/fall ->
    no/fall

QIoTSpeakerBeOrBecome ->
    QIoTSpeakerBe
    | QIoTSpeakerBecome

QIoTSpeakerBe ->
    'vera:so'_nh

QIoTSpeakerBecome ->
    'verða:so'_nh
"""
>>>>>>> f96a2729


def QIoTSpeaker(node: Node, params: QueryStateDict, result: Result) -> None:
    print("QTYPE")
    result.qtype = _IoT_QTYPE


def QIoTSpeakerIncreaseVerb(node: Node, params: QueryStateDict, result: Result) -> None:
    result["qkey"] = "increase_volume"


def QIoTSpeakerDecreaseVerb(node: Node, params: QueryStateDict, result: Result) -> None:
    result["qkey"] = "decrease_volume"


def QIoTSpeakerGroupName(node: Node, params: QueryStateDict, result: Result) -> None:
    result["group_name"] = result._indefinite


def QIoTMusicWord(node: Node, params: QueryStateDict, result: Result) -> None:
    result.target = "music"
    print("music")


def QIoTSpeakerTurnOnVerb(node: Node, params: QueryStateDict, result: Result) -> None:
    result["qkey"] = "play_music"

<<<<<<< HEAD

def QIoTSpeakerPauseVerb(node: Node, params: QueryStateDict, result: Result) -> None:
    print("PAUSE")
    result["qkey"] = "pause_music"


def QIoTSpeakerPlayVerb(node: Node, params: QueryStateDict, result: Result) -> None:
    result["qkey"] = "play_music"


# def QIoTSpeakerRadioStationName(
#     node: Node, params: QueryStateDict, result: Result
# ) -> None:
#     result.target = "radio"
#     print("radio")


=======

def QIoTSpeakerPauseVerb(node: Node, params: QueryStateDict, result: Result) -> None:
    print("PAUSE")
    result["qkey"] = "pause_music"


def QIoTSpeakerPlayVerb(node: Node, params: QueryStateDict, result: Result) -> None:
    result["qkey"] = "play_music"


# def QIoTSpeakerRadioStationName(
#     node: Node, params: QueryStateDict, result: Result
# ) -> None:
#     result.target = "radio"
#     print("radio")


>>>>>>> f96a2729
# def toggle_play_pause(q):
#     device_data = q.client_data("iot_speakers")
#     print(device_data)
#     if device_data is not None:
#         sonos_client = SonosClient(device_data, q.client_id)
#     else:
#         print("No device data found for this account")
#         return
#     sonos_client.toggle_play_pause()
#     answer = "Ég kveikti á tónlist."
#     answer_list = gen_answer(answer)
#     answer_list[1].replace("Sonos", "Sónos")
#     q.set_answer(*answer_list)


# def get_device_data(q):
#     device_data = q.client_data("iot_speakers")
#     if device_data is not None:
#         return device_data
#     else:
#         print("No device data found for this account")
#         return


_HANDLER_MAP = {
    "play_music": ["toggle_play_pause", "Ég kveikti á tónlist"],
    "pause_music": ["toggle_play_pause", "Ég slökkti á tónlist"],
<<<<<<< HEAD
=======
    "increase_volume": ["increase_volume", "Ég hækkaði í tónlistinni"],
    "decrease_volume": ["decrease_volume", "Ég lækkaði í tónlistinni"],
>>>>>>> f96a2729
}


def sentence(state: QueryStateDict, result: Result) -> None:
    # try:
    print("sentence")
    """Called when sentence processing is complete"""
    if "qtype" in result and "qkey" in result:
        try:
            q: Query = state["query"]
            q.set_qtype(result.qtype)
            device_data = q.client_data("iot_speakers")
            if device_data is not None:
                sonos_client = SonosClient(device_data, q.client_id)
                handler_func = _HANDLER_MAP[result.qkey][0]
                handler_answer = _HANDLER_MAP[result.qkey][1]
                getattr(sonos_client, handler_func)()
                answer = handler_answer
                answer_list = gen_answer(answer)
                answer_list[1].replace("Sonos", "Sónos")
                q.set_answer(*answer_list)
            else:
                print("No device data found for this account")
                return
        except Exception as e:
            logging.warning("Exception answering iot_speakers query: {0}".format(e))
            q.set_error("E_EXCEPTION: {0}".format(e))
            return
    else:
        q.set_error("E_QUERY_NOT_UNDERSTOOD")
        return

    # # TODO: Need to add check for if there are no registered devices to an account, probably when initilazing the querydata
    # if device_data is not None:
    #     sonos_client = SonosClient(device_data, q.client_id)
    # else:
    #     print("No device data found for this account")
    #     return

    # # Perform the action on the Sonos device
    # if result.action == "play_music":
    #     sonos_client.toggle_play_pause(q)
    #     answer = "Ég kveikti á tónlist."
    # answer_list = gen_answer(answer)
    # answer_list[1].replace("Sonos", "Sónos")
    # q.set_answer(*answer_list)<|MERGE_RESOLUTION|>--- conflicted
+++ resolved
@@ -87,7 +87,6 @@
 # The context-free grammar for the queries recognized by this plug-in module
 # GRAMMAR = read_grammar_file("iot_hue")
 
-<<<<<<< HEAD
 GRAMMAR = read_grammar_file(
     "iot_speakers",
 )
@@ -96,203 +95,6 @@
 def QIoTSpeaker(node: Node, params: QueryStateDict, result: Result) -> None:
     print("QTYPE")
     result.qtype = _IoT_QTYPE
-=======
-# TODO: Fix music hardcoding
-GRAMMAR = f"""
-# TODO: Fix music hardcoding
-
-/þgf = þgf
-/ef = ef
-
-Query →
-    QIoTSpeaker '?'?
-
-QIoTSpeaker →
-    QIoTSpeakerQuery
-
-QIoTSpeakerQuery ->
-    QIoTSpeakerMakeVerb QIoTSpeakerMakeRest
-    | QIoTSpeakerSetVerb QIoTSpeakerSetRest
-    # | QIoTSpeakerChangeVerb QIoTSpeakerChangeRest
-    | QIoTSpeakerLetVerb QIoTSpeakerLetRest
-    | QIoTSpeakerTurnOnVerb QIoTSpeakerTurnOnRest
-    | QIoTSpeakerTurnOffVerb QIoTSpeakerTurnOffRest
-    | QIoTSpeakerPlayOrPauseVerb QIoTSpeakerPlayRest
-    | QIoTSpeakerIncreaseOrDecreaseVerb QIoTSpeakerIncreaseOrDecreaseRest
-
-QIoTSpeakerMakeVerb ->
-    'gera:so'_bh
-
-QIoTSpeakerSetVerb ->
-    'setja:so'_bh
-    | 'stilla:so'_bh
-
-QIoTSpeakerChangeVerb ->
-    'breyta:so'_bh
-
-QIoTSpeakerLetVerb ->
-    'láta:so'_bh
-
-QIoTSpeakerTurnOnVerb ->
-    'kveikja:so'_bh
-
-QIoTSpeakerTurnOffVerb ->
-    'slökkva:so'_bh
-
-QIoTSpeakerPlayOrPauseVerb ->
-    QIoTSpeakerPlayVerb
-    | QIoTSpeakerPauseVerb
-
-QIoTSpeakerPlayVerb ->
-    'spila:so'_bh
-
-QIoTSpeakerPauseVerb ->
-    'stöðva:so'_bh
-    | 'stoppa:so'_bh
-    | 'pása:so'_bh
-
-QIoTSpeakerIncreaseOrDecreaseVerb ->
-    QIoTSpeakerIncreaseVerb
-    | QIoTSpeakerDecreaseVerb
-
-QIoTSpeakerIncreaseVerb ->
-    'hækka:so'_bh
-    | 'auka:so'_bh
-
-QIoTSpeakerDecreaseVerb ->
-    'lækka:so'_bh
-    | 'minnka:so'_bh
-
-QIoTSpeakerMakeRest ->
-    # QCHANGESubject/þf QCHANGEHvar? QCHANGEHvernigMake
-    # | QCHANGESubject/þf QCHANGEHvernigMake QCHANGEHvar?
-    # | QCHANGEHvar? QCHANGESubject/þf QCHANGEHvernigMake
-    # | QCHANGEHvar? QCHANGEHvernigMake QCHANGESubject/þf
-    # | QCHANGEHvernigMake QCHANGESubject/þf QCHANGEHvar?
-    # | QCHANGEHvernigMake QCHANGEHvar? QCHANGESubject/þf
-    QIoTSpeakerMusicWordÞf QIoTSpeakerHvar?
-
-# TODO: Add support for "stilltu rauðan lit á ljósið í eldhúsinu"
-QIoTSpeakerSetRest ->
-    # QCHANGESubject/þf QCHANGEHvar? QCHANGEHvernigSet
-    # | QCHANGESubject/þf QCHANGEHvernigSet QCHANGEHvar?
-    # | QCHANGEHvar? QCHANGESubject/þf QCHANGEHvernigSet
-    # | QCHANGEHvar? QCHANGEHvernigSet QCHANGESubject/þf
-    # | QCHANGEHvernigSet QCHANGESubject/þf QCHANGEHvar?
-    # | QCHANGEHvernigSet QCHANGEHvar? QCHANGESubject/þf
-    "á" QIoTSpeakerMusicWordÞf QIoTSpeakerHvar?
-
-# QIoTSpeakerChangeRest ->
-    # QCHANGESubjectOne/þgf QCHANGEHvar? QCHANGEHvernigChange
-    # | QCHANGESubjectOne/þgf QCHANGEHvernigChange QCHANGEHvar?
-    # | QCHANGEHvar? QCHANGESubjectOne/þgf QCHANGEHvernigChange
-    # | QCHANGEHvar? QCHANGEHvernigChange QCHANGESubjectOne/þgf
-    # | QCHANGEHvernigChange QCHANGESubjectOne/þgf QCHANGEHvar?
-    # | QCHANGEHvernigChange QCHANGEHvar? QCHANGESubjectOne/þgf
-
-QIoTSpeakerLetRest ->
-    # QCHANGESubject/þf QCHANGEHvar? QCHANGEHvernigLet
-    # | QCHANGESubject/þf QCHANGEHvernigLet QCHANGEHvar?
-    # | QCHANGEHvar? QCHANGESubject/þf QCHANGEHvernigLet
-    # | QCHANGEHvar? QCHANGEHvernigLet QCHANGESubject/þf
-    # | QCHANGEHvernigLet QCHANGESubject/þf QCHANGEHvar?
-    # | QCHANGEHvernigLet QCHANGEHvar? QCHANGESubject/þf
-    QIoTSpeakerBeOrBecome QIoTSpeakerMusicWordNf QIoTSpeakerHvar?
-    | "á" QIoTSpeakerMusicWordNf QIoTSpeakerHvar?
-
-# TODO: Find out why they conjugate this incorrectly "tónlist" is in þgf here, not þf
-QIoTSpeakerTurnOnRest ->
-    QIoTSpeakerAHverju QIoTSpeakerHvar?
-    # | QCHANGEHvar? QCHANGEAHverju
-
-# Would be good to add "slökktu á rauða litnum" functionality
-QIoTSpeakerTurnOffRest ->
-    # QCHANGETurnOffLightsRest
-    "á" QIoTSpeakerMusicWordÞgf QIoTSpeakerHvar?
-
-QIoTSpeakerPlayRest ->
-    QIoTSpeakerMusicWordÞf QIoTSpeakerHvar?
-
-# TODO: Make the subject categorization cleaner
-QIoTSpeakerIncreaseOrDecreaseRest ->
-    # QCHANGELightSubject/þf QCHANGEHvar?
-    # | QCHANGEBrightnessSubject/þf QCHANGEHvar?
-    QIoTSpeakerMusicWordÞf QIoTSpeakerHvar?
-    | "í" QIoTSpeakerMusicWordÞgf QIoTSpeakerHvar?
-
-# Increase specificity
-# QIoTSpeakerMusicWord ->
-#     'tónlist'
-
-QIoTSpeakerAHverju ->
-    "á" QIoTSpeakerMusicWordÞf
-#     | "á" QIoTSpeakerNewSetting/þgf
-
-# QIoTSpeakerNewSetting/fall ->
-#     QIoTSpeakerNewRadio/fall
-
-# QIoTSpeakerNewRadio/fall ->
-#     QIoTSpeakerRadioStationWord/fall? QIoTSpeakerRadioStationName/fall
-#     | QIoTSpeakerRadioStationWord/fall? QIoTSpeakerRadioStationNameIndeclinable    
-
-
-# QIoTSpeakerRadioStationWord/fall ->
-#     'útvarpsstöð:no'/fall
-
-QIoTSpeakerMusicWordNf ->
-    "tónlist"
-    | "tónlistin"
-
-QIoTSpeakerMusicWordÞf ->
-    "tónlist"
-    | "tónlistina"
-
-QIoTSpeakerMusicWordÞgf ->
-    "tónlist"
-    | "tónlistinni"
-
-QIoTSpeakerMusicWordEf ->
-    "tónlistar"
-    | "tónlistarinnar"
-
-QIoTSpeakerHvar ->
-    QIoTSpeakerLocationPreposition QIoTSpeakerGroupName/þgf
-
-QIoTSpeakerLocationPreposition ->
-    QIoTSpeakerLocationPrepositionFirstPart? QIoTSpeakerLocationPrepositionSecondPart
-
-# The latter proverbs are grammatically incorrect, but common errors, both in speech and transcription.
-# The list provided is taken from StefnuAtv in Greynir.grammar. That includes "aftur:ao", which is not applicable here.
-QIoTSpeakerLocationPrepositionFirstPart ->
-    StaðarAtv
-    | "fram:ao"
-    | "inn:ao"
-    | "niður:ao"
-    | "upp:ao"
-    | "út:ao"
-
-QIoTSpeakerLocationPrepositionSecondPart ->
-    "á" | "í"
-
-QIoTSpeakerGroupName/fall ->
-    no/fall
-
-QIoTSpeakerBeOrBecome ->
-    QIoTSpeakerBe
-    | QIoTSpeakerBecome
-
-QIoTSpeakerBe ->
-    'vera:so'_nh
-
-QIoTSpeakerBecome ->
-    'verða:so'_nh
-"""
->>>>>>> f96a2729
-
-
-def QIoTSpeaker(node: Node, params: QueryStateDict, result: Result) -> None:
-    print("QTYPE")
-    result.qtype = _IoT_QTYPE
 
 
 def QIoTSpeakerIncreaseVerb(node: Node, params: QueryStateDict, result: Result) -> None:
@@ -315,7 +117,6 @@
 def QIoTSpeakerTurnOnVerb(node: Node, params: QueryStateDict, result: Result) -> None:
     result["qkey"] = "play_music"
 
-<<<<<<< HEAD
 
 def QIoTSpeakerPauseVerb(node: Node, params: QueryStateDict, result: Result) -> None:
     print("PAUSE")
@@ -333,25 +134,6 @@
 #     print("radio")
 
 
-=======
-
-def QIoTSpeakerPauseVerb(node: Node, params: QueryStateDict, result: Result) -> None:
-    print("PAUSE")
-    result["qkey"] = "pause_music"
-
-
-def QIoTSpeakerPlayVerb(node: Node, params: QueryStateDict, result: Result) -> None:
-    result["qkey"] = "play_music"
-
-
-# def QIoTSpeakerRadioStationName(
-#     node: Node, params: QueryStateDict, result: Result
-# ) -> None:
-#     result.target = "radio"
-#     print("radio")
-
-
->>>>>>> f96a2729
 # def toggle_play_pause(q):
 #     device_data = q.client_data("iot_speakers")
 #     print(device_data)
@@ -379,11 +161,8 @@
 _HANDLER_MAP = {
     "play_music": ["toggle_play_pause", "Ég kveikti á tónlist"],
     "pause_music": ["toggle_play_pause", "Ég slökkti á tónlist"],
-<<<<<<< HEAD
-=======
     "increase_volume": ["increase_volume", "Ég hækkaði í tónlistinni"],
     "decrease_volume": ["decrease_volume", "Ég lækkaði í tónlistinni"],
->>>>>>> f96a2729
 }
 
 
