--- conflicted
+++ resolved
@@ -434,7 +434,6 @@
     smartdevice_type = "smartSpeaker"
 
     # Fetch relevant data from the device_data table to perform an action on the lights
-<<<<<<< HEAD
     sonos_code = q.client_data("sonos_code")
     device_data = q.client_data("sonos_credentials").json()
     
@@ -461,30 +460,6 @@
     print("household_id: " + household_id)
     print("group_id: " + group_id)
     print("player_id: " + player_id)
-
-=======
-    device_data = cast(Optional[DeviceData], q.client_data(smartdevice_type))
-
-    if device_data is not None and smartdevice_type in device_data:
-        dev = device_data[smartdevice_type]
-        assert dev is not None
-        selected_light = dev.get("selected_light")
-        hue_credentials = dev.get("philips_hue")
-        bridge_ip = hue_credentials.get("ipAddress")
-        username = hue_credentials.get("username")
-
-    if not device_data or not hue_credentials:
-        answer = "Það vantar að tengja Philips Hub-inn."
-        q.set_answer(*gen_answer(answer))
-        return
-
-    # Successfully matched a query type
-    print("bridge_ip: ", bridge_ip)
-    print("username: ", username)
-    print("selected light :", selected_light)
-    print("hue credentials :", hue_credentials)
->>>>>>> 07635b33
-
     try:
         # kalla í javascripts stuff
         light_or_group_name = result.get("light_name", result.get("group_name", ""))
