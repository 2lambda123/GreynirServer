"""

    Greynir: Natural language processing for Icelandic

    Flight schedule query response module

    Copyright (C) 2022 Miðeind ehf.

       This program is free software: you can redistribute it and/or modify
       it under the terms of the GNU General Public License as published by
       the Free Software Foundation, either version 3 of the License, or
       (at your option) any later version.
       This program is distributed in the hope that it will be useful,
       but WITHOUT ANY WARRANTY; without even the implied warranty of
       MERCHANTABILITY or FITNESS FOR A PARTICULAR PURPOSE.  See the
       GNU General Public License for more details.

    You should have received a copy of the GNU General Public License
    along with this program. If not, see http://www.gnu.org/licenses/.


    This module handles queries relating to air travel.

"""
# TODO: Map country to capital city, e.g. "Svíþjóð" -> "Stokkhólmur"
# TODO: Fetch more than one flight using "flight_count"?

from typing import List, Dict, Optional
from typing_extensions import TypedDict

import re
import random
import logging
import cachetools
from datetime import datetime, timedelta, timezone

from queries import Query, QueryStateDict
from queries.util import query_json_api, is_plural, read_grammar_file
from tree import Result, Node
from settings import changedlocale
from speech.trans import gssml

from reynir import NounPhrase
from geo import capitalize_placename, iceprep_for_placename, icelandic_city_name


_FLIGHTS_QTYPE = "Flights"


TOPIC_LEMMAS = [
    "flugvél",
    "flugvöllur",
    "flug",
    "lenda",
    "brottfarartími",
    "lendingartími",
]


def help_text(lemma: str) -> str:
    """Help text to return when query processor is unable to parse a query but
    one of the above lemmas is found in it"""
    return "Ég get svarað ef þú spyrð til dæmis: {0}?".format(
        random.choice(
            (
                "Hvenær lendir næsta vél frá Kaupmannahöfn",
                "Hvenær fer næsta flug til Lundúna",
                "Hvenær lendir næsta flugvél á Akureyri frá Egilsstöðum",
                "Hvenær flýgur næsta vél frá Keflavík til Stokkhólms",
            )
        )
    )


# This module wants to handle parse trees for queries
HANDLE_TREE = True

# The grammar nonterminals this module wants to handle
QUERY_NONTERMINALS = {"QFlights"}

# The context-free grammar for the queries recognized by this plug-in module
GRAMMAR = read_grammar_file("flights")

_LOCATION_ABBREV_MAP = {
    "köben": "kaupmannahöfn",
    "kef": "keflavík",
    "álaborg": "aalborg",
}

_IATA_TO_AIRPORT_MAP = {
    "aey": "akureyri",
    "biu": "bíldudalur",
    "egs": "egilsstaðir",
    "gjr": "gjögur",
    "gry": "grímsey",
    "hfn": "hornafjörður",
    "hzk": "húsavík",
    "ifj": "ísafjörður",
    "kef": "keflavík",
    "rkv": "reykjavík",
    "sak": "sauðárkrókur",
    "tho": "þórshöfn",
    "vey": "vestmannaeyjar",
    "vpn": "vopnafjörður",
}

_AIRPORT_TO_IATA_MAP = {val: key for key, val in _IATA_TO_AIRPORT_MAP.items()}


def QFlightsQuery(node: Node, params: QueryStateDict, result: Result) -> None:
    # Set the query type
    result.qtype = _FLIGHTS_QTYPE


def QFlightsArrivalQuery(node: Node, params: QueryStateDict, result: Result) -> None:
    result["departure"] = False


def QFlightsDepartureQuery(node: Node, params: QueryStateDict, result: Result) -> None:
    result["departure"] = True


def QFlightsArrLoc(node: Node, params: QueryStateDict, result: Result) -> None:
    result["to_loc"] = result._nominative


def QFlightsDepLoc(node: Node, params: QueryStateDict, result: Result) -> None:
    result["from_loc"] = result._nominative


_ISAVIA_FLIGHTS_URL = (
    "https://www.isavia.is/json/flight/?cargo=0&airport={0}"
    "&dateFrom={1}&dateTo={2}&language=is&departures={3}"
)

_FLIGHTS_CACHE_TTL = 600  # seconds, ttl = 10 mins

# Cache for flights either departing or arriving
_FLIGHT_CACHE: cachetools.TTLCache = cachetools.TTLCache(  # type: ignore
    maxsize=2, ttl=_FLIGHTS_CACHE_TTL
)

# For type checking
class FlightType(TypedDict, total=False):
    No: str
    Departure: bool
    HomeAirportIATA: str
    HomeAirport: str
    OriginDestIATA: str
    OriginDest: str
    DisplayName: str
    Scheduled: str
    Estimated: Optional[str]
    Status: Optional[str]
    Additional: Optional[str]
    AltDisplayName: Optional[str]
    # We add these
    api_airport: str
    flight_time: datetime


FlightList = List[FlightType]


def _fetch_flight_data(
    from_date: datetime, to_date: datetime, iata_code: str, departing: bool
) -> FlightList:
    """
    Fetch data on flights to/from an Icelandic airport (given with its IATA code)
    between from_date and to_date from Isavia's JSON API.
    """
    date_format = "%Y-%m-%d %H:%M"
    from_date_str = from_date.strftime(date_format)
    to_date_str = to_date.strftime(date_format)

    # Insert GET parameters
    url: str = _ISAVIA_FLIGHTS_URL.format(
        iata_code.upper(), from_date_str, to_date_str, str(departing).lower()
    )

    res = query_json_api(url)

    # Verify result was successful
    if (
        not isinstance(res, dict)
        or "Success" not in res
        or not res["Success"]
        or "Items" not in res
    ):
        return []

    # Add result to cache
    _FLIGHT_CACHE[departing] = res["Items"]
    return res["Items"]


def _attribute_airport_match(flight: FlightType, attribute: str, airport: str) -> bool:
    """
    Safely checks whether the string flight[attribute] in lowercase
    either starts or ends with airport string.
    """
    a = flight.get(attribute)
    if not isinstance(a, str):
        return False
    a = a.lower()
    return a.startswith(airport) or a.endswith(airport)


def _filter_flight_data(
    flights: FlightList,
    airport: str,
    api_airport: str,
    n: int = 1,
) -> FlightList:
    """
    Narrows down list of flight data dicts for first n flights to/from the specified airport.
    Adds flight_time and api_airport attributes to matching flights.
    Returns the matching flights in a list.
    """
    flight_time: datetime
    flight: FlightType
    now: datetime = datetime.now(timezone.utc)  # Timezone aware datetime

    matching_flights: FlightList = []
    for flight in flights:
        if n <= 0:
            break

        if (
            airport == "*"
            or _attribute_airport_match(flight, "DisplayName", airport)
            or _attribute_airport_match(flight, "AltDisplayName", airport)
        ):
            # Use estimated time instead of scheduled if available
            flight_time_str = flight.get("Estimated") or flight.get("Scheduled")

            if not flight_time_str:
                continue  # Failed, no time found (either None or "")

            # Change +00:00 UTC offset to +0000 for %z tag
            flight_time_str = re.sub(
                r"([-+]\d{2}):(\d{2})(?:(\d{2}))?$",
                r"\1\2\3",
                flight_time_str,
            )

            flight_time = datetime.strptime(flight_time_str, "%Y-%m-%dT%H:%M:%S%z")

            # Make sure flight isn't in the past
            if flight_time and flight_time >= now:
                # Create copy of dictionary and
                # add flight_time and api_airport attributes
                flight_copy: FlightType = {
                    **flight,  # type: ignore[misc]
                    "flight_time": flight_time,
                    "api_airport": api_airport,
                }

                matching_flights.append(flight_copy)
                n -= 1

    return matching_flights


<<<<<<< HEAD
_BREAK_LENGTH = 0.5  # Seconds
_BREAK_SSML = f'<break time="{_BREAK_LENGTH}s"/>'
=======
# Break in speech synthesis between each flight
_BREAK_TIME = "0.5s"
>>>>>>> 249bd410


def _format_flight_answer(flights: FlightList) -> Dict[str, str]:
    """
    Takes in a list of flights and returns a dict
    containing a formatted answer and text for a voice line.

    Each flight should contain the attributes:
        'No':           Flight number
        'DisplayName':  Name of airport/city
        'api_airport':  Name of Icelandic airport/city
        'flight_time':  Time of departure/arrival
        'Departure':    True if departing from api_airport, else False
        'Status':       Info on flight status (e.g. whether it's cancelled)
    """
    airport: str
    api_airport: str
    flight_dt: Optional[datetime]
    answers: List[str] = []
    voice_lines: List[str] = []

    for flight in flights:
        flight_number = flight.get("No")
        if flight_number is None:
            continue  # Invalid flight number

        airport = icelandic_city_name(
            capitalize_placename(flight.get("DisplayName", ""))
        )
        api_airport = icelandic_city_name(
            capitalize_placename(flight.get("api_airport", ""))
        )

        flight_dt = flight.get("flight_time")
        if flight_dt is None or airport == "" or api_airport == "":
            continue  # Invalid time or locations

        flight_status = flight.get("Status")  # Whether flight is cancelled or not

        if flight.get("Departure"):
            airport = NounPhrase(airport).genitive or airport
            api_airport = NounPhrase(api_airport).dative or api_airport

            # Catch cancelled flights
            if flight_status and "aflýst" in flight_status.lower():
                line = (
                    "Flugi {flight_number} frá {api_airport} til {airport} er aflýst."
                )
            else:
                line = (
                    "Flug {flight_number} til {airport} "
                    "flýgur frá {api_airport} {flight_date_str} "
                    "klukkan {flight_time_str} að staðartíma."
                )
        else:
            airport = NounPhrase(airport).dative or airport
            prep = iceprep_for_placename(api_airport)
            api_airport = NounPhrase(api_airport).dative or api_airport

            if flight_status and "aflýst" in flight_status.lower():
                line = (
                    "Flugi {flight_number} frá {airport} til {api_airport} er aflýst."
                )
            else:
                line = (
                    "Flug {flight_number} frá {airport} "
                    f"lendir {prep} "
                    "{api_airport} {flight_date_str} "
                    "klukkan {flight_time_str} að staðartíma."
                )
        fds = flight_dt.strftime("%-d. %B")
        fts = flight_dt.strftime("%H:%M")

        # Voice answer needs parts of the text to be transcribed
        # e.g. wrap the flight number in transcription markdown
        # so e.g. 'GS209' is eventually transcribed
        # something like 'gé ess tveir núll níu'
        voice_line = line.format(
            flight_number=gssml(flight_number, type="numalpha"),
            airport=airport,
            api_airport=api_airport,
            flight_date_str=gssml(fds, type="date", case="þf"),
            flight_time_str=gssml(fts, type="time"),
        )
        voice_lines.append(voice_line)

        # Visual answer doesn't need transcribing
        line = line.format(
            flight_number=flight_number,
            airport=airport,
            api_airport=api_airport,
            flight_date_str=fds,
            flight_time_str=fts,
        )
        answers.append(line)

    return {
        "answer": "<br/>".join(answers).strip(),
        "voice": gssml(type="vbreak", time=_BREAK_TIME).join(voice_lines).strip(),
    }


def _process_result(result: Result) -> Dict[str, str]:
    """
    Return formatted description of arrival/departure
    time of flights to or from an Icelandic airport,
    based on info in result dict.
    """
    airport: str  # Icelandic or foreign airport/country
    api_airport: str  # Always an Icelandic airport, as the ISAVIA API only covers them

    departing: bool = result["departure"]
    if departing:
        # Departures (from Keflavík by default)
        api_airport = result.get("from_loc", "keflavík").lower()
        # Wildcard matches any flight (if airport wasn't specified)
        airport = result.get("to_loc", "*").lower()
    else:
        # Arrivals (to Keflavík by default)
        api_airport = result.get("to_loc", "keflavík").lower()
        airport = result.get("from_loc", "*").lower()

    from_date: datetime
    to_date: datetime
    days: int = result.get("day_count", 5)  # Check 5 days into future by default
    from_date = result.get("from_date", datetime.now(timezone.utc))
    to_date = result.get("to_date", datetime.now(timezone.utc) + timedelta(days=days))

    # Normalize airport/city names
    airport = _LOCATION_ABBREV_MAP.get(airport, airport)
    airport = NounPhrase(airport).nominative or airport

    api_airport = _LOCATION_ABBREV_MAP.get(api_airport, api_airport)
    api_airport = NounPhrase(api_airport).nominative or api_airport

    # Translate Icelandic airport to its IATA code
    iata_code: str = _AIRPORT_TO_IATA_MAP.get(api_airport, api_airport)

    flight_count: int = result.get("flight_count", 1)

    flight_data: FlightList
    # Check first if function result in cache, else fetch data from API
    if departing in _FLIGHT_CACHE:
        flight_data = _FLIGHT_CACHE[departing]
    else:
        flight_data = _fetch_flight_data(from_date, to_date, iata_code, departing)

    flight_data = _filter_flight_data(flight_data, airport, api_airport, flight_count)

    answ: Dict[str, str] = dict()
    if len(flight_data) > 0:
        # (Format month names in Icelandic)
        with changedlocale(category="LC_TIME"):
            answ = _format_flight_answer(flight_data)
    else:
        to_airp: str
        from_airp: str
        if departing:
            to_airp, from_airp = airport, api_airport
        else:
            from_airp, to_airp = airport, api_airport

        to_airp = icelandic_city_name(capitalize_placename(to_airp))
        from_airp = icelandic_city_name(capitalize_placename(from_airp))

        from_airp = NounPhrase(from_airp).dative or from_airp
        to_airp = NounPhrase(to_airp).genitive or to_airp

        if from_airp == "*":
            answ["answer"] = f"Ekkert flug fannst til {to_airp} "
        elif to_airp == "*":
            answ["answer"] = f"Ekkert flug fannst frá {from_airp} "
        else:
            answ["answer"] = f"Ekkert flug fannst frá {from_airp} til {to_airp} "

        answ["voice"] = answ["answer"]
        if days == 1:
            # Wording if only checking next 24 hours
            answ["answer"] += "næsta sólarhringinn."
            answ["voice"] += "næsta sólarhringinn."
        else:
            answ["answer"] += (
                f"næstu {days} sólarhringa."
                if is_plural(days)
                else f"næsta {days} sólarhringinn."
            )
            # Convert numbers to text in correct case and gender for voice
            # ("næstu 4 sólarhringa" -> "næstu fjóra sólarhringa")
            answ["voice"] += (
                f"næstu {gssml(days, type='number', gender='kk', case='þf')} sólarhringa."
                if is_plural(days)
                else f"næsta {gssml(days, type='number', gender='kk', case='þf')} sólarhringinn."
            )

    return answ


def sentence(state: QueryStateDict, result: Result) -> None:
    """Called when sentence processing is complete."""
    q: Query = state["query"]
    if (
        "qtype" in result
        and result["qtype"] == _FLIGHTS_QTYPE
        and isinstance(result.get("departure"), bool)
    ):
        try:
            answ: Dict[str, str] = _process_result(result)
            q.set_qtype(_FLIGHTS_QTYPE)
            q.set_source("Isavia")
            q.set_answer(answ, answ["answer"], answ["voice"])
            return
        except Exception as e:
            logging.warning(f"Exception generating answer from flight data: {e}")
            q.set_error(f"E_EXCEPTION: {e}")
    else:
        q.set_error("E_QUERY_NOT_UNDERSTOOD")<|MERGE_RESOLUTION|>--- conflicted
+++ resolved
@@ -262,13 +262,8 @@
     return matching_flights
 
 
-<<<<<<< HEAD
-_BREAK_LENGTH = 0.5  # Seconds
-_BREAK_SSML = f'<break time="{_BREAK_LENGTH}s"/>'
-=======
 # Break in speech synthesis between each flight
 _BREAK_TIME = "0.5s"
->>>>>>> 249bd410
 
 
 def _format_flight_answer(flights: FlightList) -> Dict[str, str]:
