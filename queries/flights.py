--- conflicted
+++ resolved
@@ -34,15 +34,9 @@
 import cachetools
 from datetime import datetime, timedelta, timezone
 
-<<<<<<< HEAD
-from query import Query, QueryStateDict
-from queries import query_json_api, is_plural, read_grammar_file, spell_out
-from tree import ParamList, Result, Node
-=======
 from queries import Query, QueryStateDict
 from queries.util import query_json_api, is_plural, read_grammar_file
-from tree import Result, Node
->>>>>>> 29e56a39
+from tree import ParamList, Result, Node
 from settings import changedlocale
 from speech.trans import gssml
 
