"""

    Greynir: Natural language processing for Icelandic

    News query response module

    Copyright (C) 2022 Miðeind ehf.

       This program is free software: you can redistribute it and/or modify
       it under the terms of the GNU General Public License as published by
       the Free Software Foundation, either version 3 of the License, or
       (at your option) any later version.
       This program is distributed in the hope that it will be useful,
       but WITHOUT ANY WARRANTY; without even the implied warranty of
       MERCHANTABILITY or FITNESS FOR A PARTICULAR PURPOSE.  See the
       GNU General Public License for more details.

    You should have received a copy of the GNU General Public License
    along with this program.  If not, see http://www.gnu.org/licenses/.


    This module handles queries related to current news and news headlines.
    Uses the RÚV JSON API to fetch top headlines from the ruv.is front page.

"""

# TODO: Fyrirsagnir, og að styðja "Segðu mér meira um X"
# TODO: Hvað er helst í fréttum í dag? Fréttir dagsins?
# TODO: Phonetically transcribe news

from typing import List, Optional, Dict

import logging
import cachetools  # type: ignore
import random

from speech.trans import gssml
from queries import Query, QueryStateDict, AnswerTuple
from queries.util import gen_answer, query_json_api, read_grammar_file
from tree import Result, Node


_NEWS_QTYPE = "News"


TOPIC_LEMMAS = ["fréttir", "fregnir", "frétta"]


def help_text(lemma: str) -> str:
    """Help text to return when query processor is unable to parse a query but
    one of the above lemmas is found in it"""
    return "Ég skil þig ef þú spyrð til dæmis: {0}?".format(
        random.choice(("Hvað er í fréttum", "Hvað er að frétta"))
    )


# The grammar nonterminals this module wants to handle
QUERY_NONTERMINALS = {"QNewsQuery"}

# Indicate that this module wants to handle parse trees for queries,
# as opposed to simple literal text strings
HANDLE_TREE = True

# The context-free grammar for the queries recognized by this plug-in module
GRAMMAR = read_grammar_file("news")


# Grammar nonterminal plugins
def QNewsQuery(node: Node, params: QueryStateDict, result: Result) -> None:
    result.qtype = _NEWS_QTYPE


_NEWS_API = "https://gamli.ruv.is/json/frettir/hladbord"
_NEWS_CACHE_TTL = 300  # seconds, ttl = 5 mins


@cachetools.cached(cachetools.TTLCache(1, _NEWS_CACHE_TTL))
def _get_news_data(max_items: int = 8) -> Optional[List[Dict[str, str]]]:
    """Fetch news headline data from RÚV, preprocess it."""
    res = query_json_api(_NEWS_API)
    if not isinstance(res, dict) or "nodes" not in res or not len(res["nodes"]):
        return None

    try:
        items = [
            {"title": i["node"]["title"], "intro": i["node"]["intro"]}
            for i in res["nodes"]
        ]
        return items[:max_items]
    except Exception as e:
        logging.warning(f"Exception parsing news data: {e}")

    return None


def _clean_text(txt: str) -> str:
    txt = txt.replace("\r", " ").replace("\n", " ").replace("  ", " ")
    return txt.strip()


<<<<<<< HEAD
=======
_BREAK_LENGTH = 1.0  # Seconds
_BREAK_SSML = f'<break time="{_BREAK_LENGTH}s"/>'


>>>>>>> cad0b50b
def top_news_answer() -> Optional[AnswerTuple]:
    """Answer query about top news."""
    headlines = _get_news_data()
    if not headlines:
        return None

    items = [_clean_text(h["intro"]) + " " for h in headlines]
    news = "".join(items).strip()
    voice_news = ""
    for item in items:
        # TODO: Transcribing the news using 'generic'
        # costs 6 seconds when not cached,
        # this is too costly at the moment
        # voice_news += gssml(item, type="generic")
        voice_news += item
        # Add a pause between individual news items
        voice_news += gssml(type="vbreak", time="1s")

    answer = news
    voice = f"Í fréttum rúv er þetta helst. {voice_news}"
    response = dict(answer=answer)

    return response, answer, voice


def sentence(state: QueryStateDict, result: Result) -> None:
    """Called when sentence processing is complete."""
    q: Query = state["query"]
    if "qtype" in result:
        try:
            res = top_news_answer()
            if res:
                # We've successfully answered a query
                q.set_qtype(result.qtype)
                q.set_key("LatestNews")
                q.set_answer(*res)
                q.set_source("RÚV")
            else:
                errmsg = "Ekki tókst að sækja fréttir."
                q.set_answer(*gen_answer(errmsg))
        except Exception as e:
            logging.warning(f"Exception answering news query '{q}': {e}")
            q.set_error(f"E_EXCEPTION: {e}")

        return

    q.set_error("E_QUERY_NOT_UNDERSTOOD")<|MERGE_RESOLUTION|>--- conflicted
+++ resolved
@@ -98,13 +98,6 @@
     return txt.strip()
 
 
-<<<<<<< HEAD
-=======
-_BREAK_LENGTH = 1.0  # Seconds
-_BREAK_SSML = f'<break time="{_BREAK_LENGTH}s"/>'
-
-
->>>>>>> cad0b50b
 def top_news_answer() -> Optional[AnswerTuple]:
     """Answer query about top news."""
     headlines = _get_news_data()
