--- conflicted
+++ resolved
@@ -55,13 +55,8 @@
     capitalize_placename,
     ICE_PLACENAME_BLACKLIST,
 )
-<<<<<<< HEAD
-from iceaddr import placename_lookup  # type: ignore
+from iceaddr import placename_lookup
 from speech.trans.num import numbers_to_ordinal, floats_to_text
-=======
-from iceaddr import placename_lookup
-from speech.norm.num import numbers_to_ordinal, floats_to_text
->>>>>>> cad0b50b
 
 # Indicate that this module wants to handle parse trees for queries,
 # as opposed to simple literal text strings
