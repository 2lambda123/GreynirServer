"""

    Greynir: Natural language processing for Icelandic

    Randomness query response module

    Copyright (C) 2023 Miðeind ehf.

       This program is free software: you can redistribute it and/or modify
       it under the terms of the GNU General Public License as published by
       the Free Software Foundation, either version 3 of the License, or
       (at your option) any later version.
       This program is distributed in the hope that it will be useful,
       but WITHOUT ANY WARRANTY; without even the implied warranty of
       MERCHANTABILITY or FITNESS FOR A PARTICULAR PURPOSE.  See the
       GNU General Public License for more details.

    You should have received a copy of the GNU General Public License
    along with this program.  If not, see http://www.gnu.org/licenses/.

    This query module handles queries related to the generation
    of random numbers, e.g. "Kastaðu tengingi", "Nefndu tölu milli 5 og 10", etc.

"""

# TODO: Suport commands of the form "Kastaðu tveir dé 6", D&D style die rolling lingo

import logging
import random

from queries import Query, QueryStateDict, AnswerTuple
from queries.util import gen_answer, read_grammar_file
from queries.arithmetic import add_num, terminal_num
<<<<<<< HEAD
from queries.util.num import number_to_text
from tree import ParamList, Result, Node
=======
from speech.trans import gssml
from tree import Result, Node
>>>>>>> 29e56a39


_RANDOM_QTYPE = "Random"

TOPIC_LEMMAS = ["teningur", "skjaldarmerki", "handahóf"]


def help_text(lemma: str) -> str:
    """Help text to return when query processor is unable to parse a query but
    one of the above lemmas is found in it"""
    return "Ég skil þig ef þú segir til dæmis: {0}.".format(
        random.choice(
            (
                "Kastaðu teningi",
                "Kastaðu tíu hliða teningi",
                "Fiskur eða skjaldarmerki",
                "Kastaðu teningi",
                "Kastaðu peningi",
                "Veldu tölu á milli sjö og þrettán",
            )
        )
    )


# This module wants to handle parse trees for queries
HANDLE_TREE = True

# The grammar nonterminals this module wants to handle
QUERY_NONTERMINALS = {"QRandom"}

# The context-free grammar for the queries recognized by this plug-in module
GRAMMAR = read_grammar_file("rand")


def QRandomQuery(node: Node, params: ParamList, result: Result) -> None:
    result.qtype = _RANDOM_QTYPE


def QRandomHeadsOrTails(node: Node, params: ParamList, result: Result) -> None:
    result.action = "headstails"


def QRandomBetween(node: Node, params: ParamList, result: Result) -> None:
    result.action = "randbtwn"


def QRandomDieRoll(node: Node, params: ParamList, result: Result) -> None:
    result.action = "dieroll"


def QRandomDiceSides(node: Node, params: ParamList, result: Result) -> None:
    result.dice_sides = 6


def QRandNumber(node: Node, params: ParamList, result: Result) -> None:
    d = result.find_descendant(t_base="tala")
    if d:
        add_num(terminal_num(d), result)
    else:
        add_num(result._nominative, result)


def gen_multiple_die_rolls_answer(q: Query, result: Result):
    # TODO: Implement me
    pass


def gen_random_answer(q: Query, result: Result):
    """Generate answer to a query asking for a random number between two numbers."""
    (num1, num2) = (1, 6)  # Default

    if "numbers" in result:
        # Asking for a number between x and y
        if len(result.numbers) == 2:
            (num1, num2) = sorted(result.numbers)
        # Asking for the roll of an x-sided die
        else:
            if result.numbers[0] == 0:
                return gen_answer("Núll hliða teningar eru ekki til.")
            (num1, num2) = (1, result.numbers[0])

    # Query key is random number range (e.g. 1-6)
    q.set_key("{0}-{1}".format(num1, num2))

    answer = random.randint(num1, num2)
    response = dict(answer=answer)
    if result.action == "dieroll":
        voice_answer = (
            f"Talan {gssml(answer, type='number', gender='kk')} kom upp á teningnum"
        )
    else:
        voice_answer = f"Ég vel töluna {gssml(answer, type='number', gender='kk')}"

    return response, str(answer), voice_answer


def heads_or_tails(q: Query, result: Result) -> AnswerTuple:
    """Generate answer to "heads or tails" queries, i.e. "fiskur eða skjaldarmerki."""
    q.set_key("HeadsOrTails")
    return gen_answer(random.choice(("Skjaldarmerki", "Fiskur")))


def sentence(state: QueryStateDict, result: Result) -> None:
    """Called when sentence processing is complete"""
    q: Query = state["query"]
    if "qtype" not in result or "action" not in result:
        q.set_error("E_QUERY_NOT_UNDERSTOOD")
        return

    # Successfully matched a query type
    q.set_qtype(result.qtype)

    try:
        func = heads_or_tails if result.action == "headstails" else gen_random_answer
        r = func(q, result)
        if r:
            q.set_answer(*r)
    except Exception as e:
        logging.warning(f"Exception while processing random query: {e}")
        q.set_error(f"E_EXCEPTION: {e}")
        raise<|MERGE_RESOLUTION|>--- conflicted
+++ resolved
@@ -31,13 +31,8 @@
 from queries import Query, QueryStateDict, AnswerTuple
 from queries.util import gen_answer, read_grammar_file
 from queries.arithmetic import add_num, terminal_num
-<<<<<<< HEAD
-from queries.util.num import number_to_text
+from speech.trans import gssml
 from tree import ParamList, Result, Node
-=======
-from speech.trans import gssml
-from tree import Result, Node
->>>>>>> 29e56a39
 
 
 _RANDOM_QTYPE = "Random"
