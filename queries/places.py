"""

    Greynir: Natural language processing for Icelandic

    Places query response module

    Copyright (C) 2022 Miðeind ehf.

       This program is free software: you can redistribute it and/or modify
       it under the terms of the GNU General Public License as published by
       the Free Software Foundation, either version 3 of the License, or
       (at your option) any later version.
       This program is distributed in the hope that it will be useful,
       but WITHOUT ANY WARRANTY; without even the implied warranty of
       MERCHANTABILITY or FITNESS FOR A PARTICULAR PURPOSE.  See the
       GNU General Public License for more details.

    You should have received a copy of the GNU General Public License
    along with this program.  If not, see http://www.gnu.org/licenses/.


    This module handles queries related to places (shops, businesses, etc.)
    such as opening hours, location, address, etc. Uses Google's Places API.

"""

# TODO: Handle opening hours with intervals, e.g. 10:00-14:00 and 18:00-22:00 [!]
# TODO: "Hvenær er X opið?"
# TODO: Refactor this module (use grammar?)

from typing import List, Dict, Optional

import logging
import re
import random
from datetime import datetime

from reynir import NounPhrase

from geo import in_iceland, iceprep_for_street, LatLonTuple
from query import Query, QueryStateDict
from queries import (
    gen_answer,
    query_places_api,
    query_place_details,
    icequote,
    AnswerTuple,
    read_grammar_file,
)
<<<<<<< HEAD
from queries.num import numbers_to_text
from tree import ParamList, Result, Node
=======
from queries.util.num import numbers_to_text
from tree import Result, Node
>>>>>>> b95a8eb1


_PLACES_QTYPE = "Places"


TOPIC_LEMMAS = ["opnunartími", "opna", "loka", "lokunartími"]


def help_text(lemma: str) -> str:
    """Help text to return when query.py is unable to parse a query but
    one of the above lemmas is found in it"""
    return "Ég get svarað ef þú spyrð til dæmis: {0}?".format(
        random.choice(
            (
                "Hvað er opið lengi á Forréttabarnum",
                "Hvenær lokar Bónus á Fiskislóð",
            )
        )
    )


# Indicate that this module wants to handle parse trees for queries,
# as opposed to simple literal text strings
HANDLE_TREE = True

# The grammar nonterminals this module wants to handle
QUERY_NONTERMINALS = {"QPlaces"}

# The context-free grammar for the queries recognized by this plug-in module
GRAMMAR = read_grammar_file("places")


_PLACENAME_MAP: Dict[str, str] = {}


def _fix_placename(pn: str) -> str:
    p = pn.capitalize()
    return _PLACENAME_MAP.get(p, p)


def QPlacesQuery(node: Node, params: ParamList, result: Result) -> None:
    result["qtype"] = _PLACES_QTYPE


def QPlacesOpeningHours(node: Node, params: ParamList, result: Result) -> None:
    result["qkey"] = "OpeningHours"


def QPlacesIsOpen(node: Node, params: ParamList, result: Result) -> None:
    result["qkey"] = "IsOpen"


def QPlacesIsClosed(node: Node, params: ParamList, result: Result) -> None:
    result["qkey"] = "IsClosed"


def QPlacesAddress(node: Node, params: ParamList, result: Result) -> None:
    result["qkey"] = "PlaceAddress"


def QPlacesSubject(node: Node, params: ParamList, result: Result) -> None:
    result["subject_nom"] = _fix_placename(result._nominative)


_PLACES_API_ERRMSG = "Ekki tókst að fletta upp viðkomandi stað"
_NOT_IN_ICELAND_ERRMSG = "Enginn staður með þetta heiti fannst á Íslandi"


def _parse_coords(place: Dict) -> Optional[LatLonTuple]:
    """Return tuple of coordinates given a place info data structure
    from Google's Places API."""
    try:
        lat = float(place["geometry"]["location"]["lat"])
        lng = float(place["geometry"]["location"]["lng"])
        return (lat, lng)
    except Exception as e:
        logging.warning(
            "Unable to parse place coords for place {0}: {1}".format(place, e)
        )
    return None


def _top_candidate(cand: List) -> Optional[Dict]:
    """Return first place in Iceland in Google Places Search API results."""
    for place in cand:
        coords = _parse_coords(place)
        if coords and in_iceland(coords):
            return place
    return None


def answ_address(placename: str, loc: Optional[LatLonTuple], qtype: str) -> AnswerTuple:
    """Generate answer to a question concerning the address of a place."""
    # Look up placename in places API
    res = query_places_api(
        placename, userloc=loc, fields="formatted_address,name,geometry"
    )

    if (
        not res
        or res["status"] != "OK"
        or "candidates" not in res
        or not res["candidates"]
    ):
        return gen_answer(_PLACES_API_ERRMSG)

    # Use top result in Iceland
    place = _top_candidate(res["candidates"])
    if not place:
        return gen_answer(_NOT_IN_ICELAND_ERRMSG)

    # Remove superfluous "Ísland" in addr string
    addr = re.sub(r", Ísland$", "", place["formatted_address"])
    # Get street name without number to get preposition
    street_name = addr.split()[0].rstrip(",")
    maybe_postcode = re.search(r"^\d\d\d", street_name) is not None
    prep = "í" if maybe_postcode else iceprep_for_street(street_name)
    # Split addr into street name w. number, and remainder
    street_addr = addr.split(",")[0]
    remaining = re.sub(r"^{0}".format(street_addr), "", addr)
    # Get street name in dative case
    addr_þgf = NounPhrase(street_addr).dative or street_addr
    # Assemble final address
    final_addr = "{0}{1}".format(addr_þgf, remaining)

    # Create answer
    answer = final_addr
    voice = f"{placename} er {prep} {numbers_to_text(final_addr)}"
    response = dict(answer=answer)

    return response, answer, voice


def answ_openhours(
    placename: str, loc: Optional[LatLonTuple], qtype: str
) -> AnswerTuple:
    """Generate answer to a question concerning the opening hours of a place."""
    # Look up placename in places API
    res = query_places_api(
        placename,
        userloc=loc,
        fields="opening_hours,place_id,formatted_address,geometry",
    )

    if (
        res is None
        or res["status"] != "OK"
        or "candidates" not in res
        or not res["candidates"]
    ):
        return gen_answer(_PLACES_API_ERRMSG)

    # Use top result
    place = _top_candidate(res["candidates"])
    if place is None:
        return gen_answer(_NOT_IN_ICELAND_ERRMSG)

    if "opening_hours" not in place:
        return gen_answer(
            "Ekki tókst að sækja opnunartíma fyrir " + icequote(placename)
        )

    place_id = place["place_id"]
    is_open = place["opening_hours"]["open_now"]
    # needs_disambig = len(res["candidates"]) > 1
    fmt_addr = place["formatted_address"]

    # Look up place ID in Place Details API to get more information
    res = query_place_details(place_id, fields="opening_hours,name")
    if not res or res.get("status") != "OK" or "result" not in res:
        return gen_answer(_PLACES_API_ERRMSG)

    now = datetime.utcnow()
    wday = now.weekday()
    answer = voice = ""

    try:
        name = res["result"]["name"]
        name_gender = NounPhrase(name).gender or "hk"

        # Generate placename w. street, e.g. "Forréttabarinn á Nýlendugötu"
        street = fmt_addr.split()[0].rstrip(",")
        street_þgf = NounPhrase(street).dative or street

        name = "{0} {1} {2}".format(name, iceprep_for_street(street), street_þgf)

        # Get correct "open" adjective for place name
        open_adj_map = {"kk": "opinn", "kvk": "opin", "hk": "opið"}
        open_adj = open_adj_map.get(name_gender) or "opið"

        # Get opening hours for current weekday
        # TODO: Handle when place is closed (no entry in periods)
        periods = res["result"]["opening_hours"]["periods"]
        if len(periods) == 1 or wday >= len(periods):
            # Open 24 hours a day
            today_desc = p_desc = "{0} er {1} allan sólarhringinn".format(
                name, open_adj
            )
        else:
            # Get period
            p = periods[wday]
            opens = p["open"]["time"]
            closes = p["close"]["time"]

            # Format correctly, e.g. "12:00 - 19:00"
            openstr = opens[:2] + ":" + opens[2:]
            closestr = closes[:2] + ":" + opens[2:]
            p_desc = "{0} - {1}".format(openstr, closestr)
            p_voice = p_desc.replace("-", "til")

            today_desc = "Í dag er {0} {1} frá {2}".format(name, open_adj, p_voice)
    except Exception as e:
        logging.warning("Exception generating answer for opening hours: {0}".format(e))
        return gen_answer(_PLACES_API_ERRMSG)

    # Generate answer
    if qtype == "OpeningHours":
        answer = p_desc
        voice = today_desc
    # Is X open? Is X closed?
    elif qtype == "IsOpen" or qtype == "IsClosed":
        yes_no = (
            "Já"
            if (
                (is_open and qtype == "IsOpen") or (not is_open and qtype == "IsClosed")
            )
            else "Nei"
        )
        answer = "{0}. {1}.".format(yes_no, today_desc)
        voice = answer

    response = dict(answer=answer)

    return response, answer, voice


_HANDLER_MAP = {
    "OpeningHours": answ_openhours,
    "IsOpen": answ_openhours,
    "IsClosed": answ_openhours,
    "PlaceAddress": answ_address,
}


def sentence(state: QueryStateDict, result: Result) -> None:
    """Called when sentence processing is complete"""
    q: Query = state["query"]
    if "qtype" in result and "qkey" in result and "subject_nom" in result:
        # Successfully matched a query type
        subj = result["subject_nom"]
        try:
            handlerfunc = _HANDLER_MAP[result.qkey]
            res: Optional[AnswerTuple] = handlerfunc(subj, q.location, result.qkey)
            if res:
                q.set_answer(*res)
                q.set_source("Google Maps")
            else:
                errmsg = "Ekki tókst að fletta upp staðnum {0}".format(icequote(subj))
                q.set_answer(*gen_answer(errmsg))
            q.set_qtype(result.qtype)
            q.set_key(subj)
        except Exception as e:
            logging.warning("Exception answering places query: {0}".format(e))
            q.set_error("E_EXCEPTION: {0}".format(e))
            return
    else:
        q.set_error("E_QUERY_NOT_UNDERSTOOD")<|MERGE_RESOLUTION|>--- conflicted
+++ resolved
@@ -47,13 +47,8 @@
     AnswerTuple,
     read_grammar_file,
 )
-<<<<<<< HEAD
-from queries.num import numbers_to_text
+from queries.util.num import numbers_to_text
 from tree import ParamList, Result, Node
-=======
-from queries.util.num import numbers_to_text
-from tree import Result, Node
->>>>>>> b95a8eb1
 
 
 _PLACES_QTYPE = "Places"
