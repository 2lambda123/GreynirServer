--- conflicted
+++ resolved
@@ -139,205 +139,7 @@
 QUERY_NONTERMINALS = {"QCurrency"}
 
 # The context-free grammar for the queries recognized by this plug-in module
-<<<<<<< HEAD
-GRAMMAR = """
-
-# A plug-in query grammar always starts with the following,
-# adding one or more query productions to the Query nonterminal
-
-Query →
-    QCurrency
-
-QCurrency →
-    QCurrencyQuery '?'?
-
-$score(+35) QCurrency
-
-QCurrencyQuery →
-    # "Hver er gengisvísitalan?"
-    QCurSpecificPrefix? QCurCurrencyIndex_nf QCurNow?
-    # "Hvert/hvað/hvernig er gengi X?"
-    | QCurAnyPrefix? QCurGeneralRate QCurNow?
-    # "Hvað kostar X?"
-    | QCurCostPrefix QCurGeneralCost "mikið"? QCurInKronas? QCurNow?
-
-    # "Hvert/hvað/hvernig er gengi X gagnvart Y?"
-    | QCurAnyPrefix? QCurExchangeRate QCurNow?
-
-    # "Hvað eru NUM X margir/margar/mörg Y?"
-    | QCurGenericPrefix? QCurAmountConversion
-
-    # "Hvað fæ ég marga/margar/mörg X fyrir NUM Y?"
-    # |
-
-QCurGenericPrefix → "hvað" "er" | "hvað" "eru" | "hvernig" "er"
-QCurSpecificPrefix → "hvert" "er" | "hvernig" "er" | "hver" "er"
-QCurAnyPrefix → QCurGenericPrefix | QCurSpecificPrefix
-QCurCostPrefix → "hvað" "kostar" | "hversu" "mikið" "kostar" | "hve" "mikið" "kostar"
-QCurInKronas → "í" "krónum"
-
-QCurNow → "núna" | "nú" | "í" "augnablikinu" | "eins" "og" "stendur" | "í" "dag" # | 'í_dag'
-
-# Supported currencies
-# Note: All child productions of QCurUnit must have valid
-# ISO currency codes as the last three letters in their name
-QCurUnit/fall →
-    QCurISK/fall | QCurUSD/fall | QCurEUR/fall | QCurGBP/fall
-    | QCurJPY/fall | QCurRUB/fall | QCurCHF/fall | QCurCAD/fall
-    | QCurZAR/fall | QCurPLN/fall | QCurRUB/fall | QCurCNY/fall
-    | QCurNOK/fall | QCurDKK/fall | QCurSEK/fall
-
-QCurISK/fall →
-    'íslenskur:lo'_kvk/fall? 'króna:kvk'/fall
-    | currency_isk/fall
-
-QCurNOK/fall →
-    'norskur:lo'_kvk/fall 'króna:kvk'/fall
-    | currency_nok/fall
-
-QCurDKK/fall →
-    'danskur:lo'_kvk/fall 'króna:kvk'/fall
-    | currency_dkk/fall
-
-QCurSEK/fall →
-    'sænskur:lo'_kvk/fall 'króna:kvk'/fall
-    | currency_sek/fall
-
-QCurUSD/fall →
-    'bandaríkjadalur:kk'/fall
-    | 'dalur:kk'/fall
-    | 'bandarískur:lo'_kk/fall? 'dollari:kk'/fall
-    | currency_usd/fall
-    | "dollar" # Common mistake
-    | "bandaríkjadollar" # Common mistake
-
-QCurUSD_þgf →
-    "bandaríkjadollara" | "bandaríkjadollaranum" | "bandaríkjadollarnum"
-
-QCurUSD_ef →
-    "bandaríkjadollara"
-    | "bandaríkjadollarans"
-    | "bandaríkjadollars"
-    | "bandarísks"? "dollars"
-
-QCurEUR/fall →
-    'evra:kvk'/fall
-    | currency_eur/fall
-
-QCurGBP/fall →
-    'breskur:lo'_hk/fall? 'pund:hk'/fall
-    | 'breskur:lo'_sb_hk/fall? 'pund:hk'_gr/fall
-    | 'sterlingspund:hk'/fall
-    | currency_gbp/fall
-
-QCurJPY/fall →
-    'japanskur:lo'_hk/fall? 'jen:hk'/fall
-    | currency_jpy/fall
-
-QCurCHF/fall →
-    'svissneskur:lo'_kk/fall? 'franki:kk'/fall
-    | currency_chf/fall
-
-QCurCAD/fall →
-    | 'kanadískur:lo'_kk/fall 'dollari:kk'/fall
-    | 'kanadadalur:kk'_kk/fall
-    | 'kanadadollari:kk'_kk/fall
-    | "kanadadollar" # Common mistake
-    | currency_cad/fall
-
-QCurCAD_nf →
-    "kanadadalur" | "kanadadalurinn"
-    | "kanadadollari" | "kanadadollarinn"
-
-QCurCAD_þgf →
-    "kanadadal" | "kanadadalnum"
-    | "kanadadollara" | "kanadadollaranum"
-
-QCurCAD_ef →
-    "kanadadals" | "kanadadalsins"
-    | "kanadadollars" | "kanadísks" "dollars"
-    | "kanadadollara" | "kanadadollarans"
-
-QCurZAR/fall →
-    'suðurafrískur:lo'_hk/fall? 'rand:hk'/fall
-    | currency_zar/fall
-
-QCurPLN/fall →
-    'pólskur:lo'_hk/fall? 'slot:hk'/fall
-    | "zloty"
-    | "slotí"
-    | "slot" "í"  # Algeng villa í raddgreiningu
-    | currency_pln/fall
-
-QCurPLN_ef →
-    'pólskur:lo'_sb_hk_ef? "slotís"
-    | 'pólskur:lo'_vb_hk_ef? "slotísins"
-
-QCurRUB/fall →
-    'rússneskur:lo'_kvk/fall? 'rúbla:kvk'/fall
-    | currency_rub/fall
-
-QCurCNY/fall →
-    'kínverskur:lo'_hk/fall? 'júan:hk'/fall
-    | "yuan"
-    | "júan"
-    | currency_cny/fall
-
-QCurNumberWord →
-    # TöluðTala is a written number ('tíu þúsund')
-    # tala is a number ('17')
-    TöluðTala | tala
-
-QCurCurrencyIndex/fall →
-    'gengisvísitala:kvk'_et/fall QCurISK_ef?
-
-QCurVisAVis → "gagnvart" | "á" "móti" | "gegn"
-
-QCurXch → "gengi" | "gengið"
-
-QCurExchangeRate →
-    QCurXch QCurUnit_ef QCurVisAVis QCurUnit_þgf
-    | "gengið" "á" QCurUnit_þgf QCurVisAVis QCurUnit_þgf
-
-QCurGeneralRate →
-    QCurXch QCurUnit_ef
-    | "gengið" "á" QCurUnit_þgf
-
-QCurGeneralCost →
-    QCurUnit_nf
-
-QCurConvertAmount →
-    QCurNumberWord QCurUnit_nf
-    | amount
-
-QCurMany →
-    "margir" | "margar" | "mörg"
-
-QCurConvertTo/fall →
-    QCurUnit/fall
-
-$tag(keep) QCurConvertTo/fall # Keep this from being optimized away
-
-QCurMuch →
-    "mikið" QCurMuchIn?
-
-QCurMuchIn →
-    "í" QCurConvertTo_þgf
-
-QCurAmountConversion →
-    # Hvað eru 10 dollarar margar krónur?
-    QCurConvertAmount QCurMany QCurConvertTo_nf
-    # Hvað eru 10 dollarar í íslenskum krónum?
-    | QCurConvertAmount QCurMuchIn
-    # Hvað eru 10 dollarar mikið [í evrum]?
-    | QCurConvertAmount QCurMuch
-    # Hvað fæ ég margar krónur fyrir 10 dollara?
-    # | "hvað" "fæ" "ég" QCurMany "krónur" "fyrir"
-
-"""
-=======
 GRAMMAR = read_grammar_file("currency")
->>>>>>> ed43f038
 
 
 def parse_num(num_str: str) -> Optional[Union[int, float]]:
