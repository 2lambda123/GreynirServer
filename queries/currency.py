"""

    Greynir: Natural language processing for Icelandic

    Copyright (C) 2019 Miðeind ehf.

       This program is free software: you can redistribute it and/or modify
       it under the terms of the GNU General Public License as published by
       the Free Software Foundation, either version 3 of the License, or
       (at your option) any later version.
       This program is distributed in the hope that it will be useful,
       but WITHOUT ANY WARRANTY; without even the implied warranty of
       MERCHANTABILITY or FITNESS FOR A PARTICULAR PURPOSE.  See the
       GNU General Public License for more details.

    You should have received a copy of the GNU General Public License
    along with this program.  If not, see http://www.gnu.org/licenses/.


    This module handles queries related to currencies and exchange rates.

"""

import re
import cachetools
import json
import random

from queries import query_json_api, format_icelandic_float
from settings import Settings


# Lemmas of keywords that could indicate that the user is trying to use this module
TOPIC_LEMMAS = [
    "gengi", "gjaldmiðill", "króna", "pund", "sterlingspund", "dollari", "evra",
    "rand", "jen", "júan", "franki", "gengisvísitala", "dalur", "bandaríkjadalur",
    "kanadadalur"
]


def help_text(lemma):
    """ Help text to return when query.py is unable to parse a query but
        one of the above lemmas is found in it """
    return "Ég get svarað ef þú spyrð til dæmis: {0}?".format(
        random.choice((
            "Hvert er gengi dollarans",
            "Hvert er gengu evru gagnvart dollara",
            "Hvað eru tíu þúsund krónur margar evrur",
            "Hvað er einn dollari margar krónur",
            "Hvað eru sextán hundruð krónur mikið í evrum",
            "Hvað eru hundrað danskar krónur í evrum",
            "Hvert er gengi pundsins gagnvart krónunni",
            "Hvað eru sex rúblur mikið"
        ))
    )


_CURRENCY_QTYPE = "Currency"


_NUMBER_WORDS = {
    "núll": 0,
    "einn": 1,
    "ein": 1,
    "eitt": 1,
    "tveir": 2,
    "tvær": 2,
    "tvö": 2,
    "þrír": 3,
    "þrjár": 3,
    "þrjú": 3,
    "fjórir": 4,
    "fjórar": 4,
    "fjögur": 4,
    "fimm": 5,
    "sex": 6,
    "sjö": 7,
    "átta": 8,
    "níu": 9,
    "tíu": 10,
    "ellefu": 11,
    "tólf": 12,
    "þrettán": 13,
    "fjórtán": 14,
    "fimmtán": 15,
    "sextán": 16,
    "sautján": 17,
    "átján": 18,
    "nítján": 19,
    "tuttugu": 20,
    "þrjátíu": 30,
    "fjörutíu": 40,
    "fimmtíu": 50,
    "sextíu": 60,
    "sjötíu": 70,
    "áttatíu": 80,
    "níutíu": 90,
    "hundrað": 100,
    "þúsund": 1000,
    "milljón": 1e6,
    "milljarður": 1e9,
}

# Indicate that this module wants to handle parse trees for queries,
# as opposed to simple literal text strings
HANDLE_TREE = True

# The context-free grammar for the queries recognized by this plug-in module
GRAMMAR = """

# A plug-in query grammar always starts with the following,
# adding one or more query productions to the Query nonterminal

Query →
    QCurrency

QCurrency →
    QCurrencyQuery '?'?

$score(+35) QCurrency

QCurrencyQuery →
    # "Hver er gengisvísitalan?"
    "hver" "er" QCurCurrencyIndex_nf | QCurCurrencyIndex_nf
    
    # "Hvert/hvað/hvernig er gengi X?"
    | QCurAnyPrefix? QCurGeneralRate

    # "Hvert/hvað/hvernig er gengi X gagnvart Y?"
    | QCurAnyPrefix? QCurExchangeRate

    # "Hvað eru NUM X margir/margar/mörg Y?"
    | QCurGenericPrefix? QCurAmountConversion

    # "Hvað fæ ég marga/margar/mörg X fyrir NUM Y?"
    # |

QCurGenericPrefix → "hvað" "er" | "hvað" "eru" | "hvernig" "er"
QCurSpecificPrefix → "hvert" "er" | "hvernig" "er"
QCurAnyPrefix → QCurGenericPrefix | QCurSpecificPrefix

# Supported currencies
# Note: All child productions of QCurUnit must have valid
# ISO currency codes as the last three letters in their name
QCurUnit/fall →
    QCurISK/fall | QCurUSD/fall | QCurEUR/fall | QCurGBP/fall 
    | QCurJPY/fall | QCurRUB/fall | QCurCHF/fall | QCurCAD/fall 
    | QCurZAR/fall | QCurPLN/fall | QCurRUB/fall | QCurCNY/fall
    | QCurNOK/fall | QCurDKK/fall | QCurSEK/fall

QCurISK/fall →
    'íslenskur:lo'_kvk/fall? 'króna:kvk'/fall
    | currency_isk/fall

QCurNOK/fall →
    'norskur:lo'_kvk/fall 'króna:kvk'/fall
    | currency_nok/fall

QCurDKK/fall →
    'danskur:lo'_kvk/fall 'króna:kvk'/fall
    | currency_dkk/fall

QCurSEK/fall →
    'sænskur:lo'_kvk/fall 'króna:kvk'/fall
    | currency_sek/fall

QCurUSD/fall →
    'bandaríkjadalur:kk'/fall
    | 'bandarískur:lo'_kk/fall? 'dollari:kk'/fall
    | currency_usd/fall

QCurUSD_þgf →
    "bandaríkjadollara" | "bandaríkjadollaranum"

QCurUSD_ef →
    "bandaríkjadollara"
    | "bandaríkjadollarans"
    | "bandaríkjadollars"
<<<<<<< HEAD
    | "bandarísks" "dollars"
    | "dollars"
=======
    | "bandarísks"? "dollars"
>>>>>>> 705a06b9

QCurEUR/fall →
    'evra:kvk'/fall
    | currency_eur/fall

QCurGBP/fall →
    'breskur:lo'_hk/fall? 'pund:hk'/fall
    | 'breskur:lo'_sb_hk/fall? 'pund:hk'_gr/fall
    | 'sterlingspund:hk'/fall
    | currency_gbp/fall

QCurJPY/fall →
    'japanskur:lo'_hk/fall? 'jen:hk'/fall
    | currency_jpy/fall

QCurCHF/fall →
    'svissneskur:lo'_kk/fall? 'franki:kk'/fall
    | currency_chf/fall

QCurCAD/fall →
    | 'kanadískur:lo'_kk/fall 'dollari:kk'/fall
    | currency_cad/fall

QCurCAD_þgf →
    "kanadadal" | "kanadadalnum"
    | "kanadadollara" | "kanadadollaranum"

QCurCAD_ef →
    "kanadadals" | "kanadadalsins"
    | "kanadadollars" | "kanadísks" "dollars"
    | "kanadadollara" | "kanadadollarans"

QCurZAR/fall →
    'suðurafrískur:lo'_hk/fall? 'rand:hk'/fall
    | currency_zar/fall

QCurPLN/fall →
    'pólskur:lo'_hk/fall? 'slot:hk'/fall
    | "zloty"
    | "slotí"
    | "slot" "í"  # Algeng villa í raddgreiningu
    | currency_pln/fall

QCurPLN_ef →
    'pólskur:lo'_sb_hk_ef? "slotís"
    | 'pólskur:lo'_vb_hk_ef? "slotísins"

QCurRUB/fall →
    'rússneskur:lo'_kvk/fall? 'rúbla:kvk'/fall 
    | currency_rub/fall

QCurCNY/fall →
    'kínverskur:lo'_hk/fall? 'júan:hk'/fall
    | "yuan"
    | "júan"
    | currency_cny/fall

QCurNumberWord →
    # to is a declinable number word ('tveir/tvo/tveim/tveggja')
    # töl is an undeclinable number word ('sautján')
    # tala is a number ('17')
    to | töl | tala

QCurCurrencyIndex/fall →
    'gengisvísitala:kvk'_et/fall QCurISK_ef?

QCurVisAVis → "gagnvart" | "á" "móti" | "gegn"

QCurXch → "gengi" | "gengið"

QCurExchangeRate →
    QCurXch QCurUnit_ef QCurVisAVis QCurUnit_þgf

QCurGeneralRate →
    QCurXch QCurUnit_ef

QCurConvertAmount →
    QCurNumberWord QCurUnit_nf
    | amount

QCurMany →
    "margir" | "margar" | "mörg"

QCurConvertTo/fall →
    QCurUnit/fall

$tag(keep) QCurConvertTo/fall # Keep this from being optimized away

QCurMuch →
    "mikið" QCurMuchIn?

QCurMuchIn →
    "í" QCurConvertTo_þgf

QCurAmountConversion →
    # Hvað eru 10 dollarar margar krónur?
    QCurConvertAmount QCurMany QCurConvertTo_nf
    # Hvað eru 10 dollarar í íslenskum krónum?
    | QCurConvertAmount QCurMuchIn
    # Hvað eru 10 dollarar mikið [í evrum]?
    | QCurConvertAmount QCurMuch

"""


def parse_num(num_str):
    """ Parse Icelandic number string to float or int """
    num = None
    try:
        # Handle numbers w. Icelandic decimal places ("17,2")
        if re.search(r"^\d+,\d+", num_str):
            num = float(num_str.replace(",", "."))
        # Handle digits ("17")
        else:
            num = float(num_str)
    except ValueError:
        # Handle number words ("sautján")
        num = _NUMBER_WORDS.get(num_str)
    except Exception as e:
        if Settings.DEBUG:
            print("Unexpected exception: {0}".format(e))
        raise
    return num


def add_num(num, result):
    """ Add a number to accumulated number args """
    if "numbers" not in result:
        result.numbers = []
    if isinstance(num, str):
        result.numbers.append(parse_num(num))
    else:
        result.numbers.append(num)


def add_currency(curr, result):
    if "currencies" not in result:
        result.currencies = []
    result.currencies.append(curr)


def QCurrency(node, params, result):
    """ Currency query """
    result.qtype = "Currency"
    result.qkey = result._canonical


def QCurNumberWord(node, params, result):
    add_num(result._canonical, result)


def QCurUnit(node, params, result):
    # Obtain the ISO currency code from the last three
    # letters in the child nonterminal name
    currency = node.child.nt_base[-3:]
    add_currency(currency, result)


def QCurExchangeRate(node, params, result):
    result.op = "exchange"
    result.desc = result._text


def QCurGeneralRate(node, params, result):
    result.op = "general"
    result.desc = result._text


def QCurCurrencyIndex(node, params, result):
    result.op = "index"
    result.desc = result._text
    add_currency("GVT", result)


def QCurConvertAmount(node, params, result):
    # Hvað eru [X] margir [Y] - this is the X part
    amount = node.first_child(lambda n: n.has_t_base("amount"))
    if amount is not None:
        # Found an amount terminal node
        result.amount, curr = amount.contained_amount
        add_currency(curr, result)
    elif "numbers" in result:
        # Number words
        result.amount = result.numbers[0]
    else:
        # Error!
        result.amount = 0
        # In this case, we assume that a QCurUnit node was present
        # and the currency code has thus already been picked up
    result.desc = result._text


def QCurConvertTo(node, params, result):
    # Hvað eru [X] margir [Y] - this is the Y part
    result.currency = result._nominative


def QCurMuch(node, params, result):
    # 'Hvað eru þrír dollarar mikið [í evrum]?'
    # We assume that this means conversion to ISK if no currency is specified
    if "currency" not in result:
        result.currency = "krónur"
        add_currency("ISK", result)


def QCurAmountConversion(node, params, result):
    result.op = "convert"


_CURR_API_URL = "https://apis.is/currency/lb"
_CURR_CACHE_TTL = 3600  # seconds


@cachetools.cached(cachetools.TTLCache(1, _CURR_CACHE_TTL))
def _fetch_exchange_rates():
    """ Fetch exchange rate data from apis.is and cache it. """
    res = query_json_api(_CURR_API_URL)
    if not res or "results" not in res:
        return None
    return {c["shortName"]: c["value"] for c in res["results"]}


def _query_exchange_rate(curr1, curr2):
    """ Returns exchange rate of two ISO 4217 currencies """
    # print("Gengi {0} gagnvart {1}".format(curr1, curr2))

    # A currency is always worth 1 of itself
    if curr1 == curr2:
        return 1

    # Get exchange rate data
    xr = _fetch_exchange_rates()
    xr["ISK"] = 1.0

    # ISK currency index (basket), 'gengisvísitala'
    if curr1 == "GVT" and "GVT" in xr:
        return xr["GVT"]
    # Foreign currency vs. foreign currency
    elif curr1 in xr and curr2 in xr and xr[curr2] != 0:
        return xr[curr1] / xr[curr2]

    return None


def sentence(state, result):
    """ Called when sentence processing is complete """
    q = state["query"]
    if "qtype" in result and "op" in result:
        # Successfully matched a query type
        val = None
        target_currency = "ISK"
        suffix = ""
        verb = "er"

        if result.op == "index":
            # target_currency = "GVT"
            val = _query_exchange_rate("GVT", None)
        elif result.op == "exchange":
            # 'Hvert er gengi evru gagnvart dollara?'
            target_currency = result.currencies[0]
            val = _query_exchange_rate(result.currencies[0], result.currencies[1])
        elif result.op == "general":
            # 'Hvert er gengi dollarans?'
            val = _query_exchange_rate(result.currencies[0], "ISK")
        elif result.op == "convert":
            # 'Hvað eru 100 evrur margar krónur?'
            suffix = result.currency  # 'krónur'
            verb = "eru"
            target_currency = result.currencies[1]
            val = _query_exchange_rate(result.currencies[0], result.currencies[1])
            val = val * result.amount if val else None
            if target_currency == "ISK" and val is not None:
                # For ISK, round to whole numbers
                val = round(val, 0)
        else:
            raise Exception("Unknown operator: {0}".format(result.op))

        if val:
            answer = format_icelandic_float(val)
            response = dict(answer=answer)
            voice_answer = (
                "{0} {3} {1}{2}."
                .format(result.desc, answer, (" " + suffix) if suffix else "", verb)
                .capitalize()
            )
            # Clean up voice answer
            voice_answer = voice_answer.replace("slot í", "slotí")
            voice_answer = voice_answer.replace(" dollars ", " Bandaríkjadals ")
            q.set_answer(response, answer, voice_answer)
            q.set_key(target_currency)
            # Store the amount in the query context
            q.set_context({"amount": {"currency":target_currency, "number":val}})
            q.set_qtype(_CURRENCY_QTYPE)

        return

    q.set_error("E_QUERY_NOT_UNDERSTOOD")<|MERGE_RESOLUTION|>--- conflicted
+++ resolved
@@ -176,12 +176,7 @@
     "bandaríkjadollara"
     | "bandaríkjadollarans"
     | "bandaríkjadollars"
-<<<<<<< HEAD
-    | "bandarísks" "dollars"
-    | "dollars"
-=======
     | "bandarísks"? "dollars"
->>>>>>> 705a06b9
 
 QCurEUR/fall →
     'evra:kvk'/fall
