"""

    Greynir: Natural language processing for Icelandic

    Randomness query response module

    Copyright (C) 2022 Miðeind ehf.

       This program is free software: you can redistribute it and/or modify
       it under the terms of the GNU General Public License as published by
       the Free Software Foundation, either version 3 of the License, or
       (at your option) any later version.
       This program is distributed in the hope that it will be useful,
       but WITHOUT ANY WARRANTY; without even the implied warranty of
       MERCHANTABILITY or FITNESS FOR A PARTICULAR PURPOSE.  See the
       GNU General Public License for more details.

    You should have received a copy of the GNU General Public License
    along with this program.  If not, see http://www.gnu.org/licenses/.

    This query module handles dialogue related to theater tickets.
"""

from typing import Any, Dict, List, Optional, Tuple, cast
from typing_extensions import TypedDict
import json
import logging
import random
import datetime

from settings import changedlocale
from query import Query, QueryStateDict
from tree import Result, Node, TerminalNode
from queries import AnswerTuple, gen_answer, natlang_seq, parse_num, time_period_desc
from queries.num import number_to_text, numbers_to_ordinal, numbers_to_text
from queries.resources import (
    DateResource,
    FinalResource,
    ListResource,
    NumberResource,
    Resource,
    ResourceState,
    TimeResource,
    WrapperResource,
)
from queries.dialogue import (
    AnsweringFunctionMap,
    DialogueStateManager,
)

_THEATER_DIALOGUE_NAME = "theater"
_THEATER_QTYPE = "theater"
_START_DIALOGUE_QTYPE = "theater_start"

TOPIC_LEMMAS = ["leikhús", "sýning"]


def help_text(lemma: str) -> str:
    """Help text to return when query.py is unable to parse a query but
    one of the above lemmas is found in it"""
    return "Ég skil þig ef þú segir til dæmis: {0}.".format(
        random.choice(("Hvaða sýningar eru í boði",))
    )


# This module wants to handle parse trees for queries
HANDLE_TREE = True

# This module involves dialogue functionality
DIALOGUE_NAME = "theater"
HOTWORD_NONTERMINALS = {"QTheaterHotWord"}

# The grammar nonterminals this module wants to handle
QUERY_NONTERMINALS = {"QTheater"}.union(HOTWORD_NONTERMINALS)

# The context-free grammar for the queries recognized by this plug-in module
GRAMMAR = """

Query →
    QTheaterHotWord | QTheater

QTheater → QTheaterQuery '?'?

QTheaterQuery →
    QTheaterDialogue

QTheaterHotWord →
    QTheaterNames '?'?
    | QTheaterEgVil? QTheaterKaupaFaraFaPanta "leikhúsmiða" '?'?
    | QTheaterEgVil? QTheaterKaupaFaraFaPanta "miða" "í" QTheaterNames '?'?
    | QTheaterEgVil? QTheaterKaupaFaraFaPanta "miða" "á" QTheaterNames "sýningu" '?'?
    | QTheaterEgVil? QTheaterKaupaFaraFaPanta QTheaterNames '?'?
    | QTheaterEgVil? QTheaterKaupaFaraFaPanta "leikhússýningu" '?'?

QTheaterNames →
    'leikhús'
    | 'þjóðleikhús'
    | 'Þjóðleikhús'
    | 'Borgarleikhús'
    | 'borgarleikhús'


QTheaterKaupaFaraFaPanta →
    "kaupa" "mér"?
    | "fara" "á"
    | "fara" "í"
    | "fá"
    | "panta"

QTheaterDialogue →
    QTheaterShowQuery
    | QTheaterShowDateQuery
    | QTheaterMoreDates
    | QTheaterPreviousDates
    | QTheaterShowSeatCountQuery
    | QTheaterShowLocationQuery
    | QTheaterShowPrice
    | QTheaterShowLength
    | QTheaterOptions
    | QTheaterYes
    | QTheaterNo
    | QTheaterCancel
    | QTheaterStatus

QTheaterOptions →
    QTheaterGeneralOptions
    | QTheaterShowOptions
    | QTheaterDateOptions
    | QTheaterRowOptions
    | QTheaterSeatOptions

QTheaterGeneralOptions →
    "hverjir"? "eru"? "valmöguleikarnir"
    | "hvert" "er" "úrvalið"
    | "hvað" "er" "í" "boði"

QTheaterShowOptions →  
    "hvaða" "sýningar" "eru" "í" "boði"

QTheaterDateOptions →
    "hvaða" "dagsetningar" "eru" "í" "boði"
    | "hvaða" "dagar" "eru" "í" "boði"
    | "hvaða" "dagsetningar" "er" "hægt" "að" "velja" "á" "milli"

QTheaterRowOptions →
    "hvaða" "raðir" "eru" QTheaterIBodiLausar
    | "hvaða" "röð" "er" QTheaterIBodiLausar
    | "hvaða" "bekkir" "eru" QTheaterIBodiLausar
    | "hvaða" "bekkur" "er" QTheaterIBodiLausar

QTheaterSeatOptions →
    "hvaða" "sæti" "eru" QTheaterIBodiLausar
    "hverjir" "eru" "sæta" "valmöguleikarnir"

QTheaterIBodiLausar →
    "í" "boði"
    | "lausar"
    | "lausir"
    | "laus"

QTheaterShowQuery → QTheaterEgVil? "velja" 'sýning' QTheaterShowName 
    > QTheaterEgVil? "fara" "á" 'sýning' QTheaterShowName
    > QTheaterShowName

QTheaterShowName → Nl

QTheaterShowPrice →
    "hvað" "kostar" "einn"? 'miði'
    | "hvað" "kostar" "1"? 'miði'
    | "hvað" "kostar" "einn"? 'miðinn' "á" "sýninguna"

QTheaterShowLength →
    "hvað" "er" "sýningin" "löng"

QTheaterShowDateQuery →
    QTheaterEgVil? "fara"? "á"? 'sýning'? QTheaterShowDate

QTheaterShowDate →
    QTheaterDateTime | QTheaterDate | QTheaterTime

QTheaterDateTime →
    tímapunkturafs

QTheaterDate →
    dagsafs
    | dagsföst

QTheaterTime →
    "klukkan"? tími

QTheaterMoreDates →
    "hverjar"? "eru"? "næstu" "þrjár"? QSyningarTimar
    | "hverjir" "eru" "næstu" "þrír"? QSyningarTimar
    | "get" "ég" "fengið" "að" "sjá" "næstu" "þrjá"? QSyningarTimar
    | QTheaterEgVil? "sjá"? "fleiri" QSyningarTimar 
    | QTheaterEgVil? "sjá"? "næstu" "þrjá"? QSyningarTimar

QTheaterPreviousDates →
    QTheaterEgVil "sjá" "fyrri" QSyningarTimar
    | "hvaða" QSyningarTimar "eru" "á" "undan" "þessum"?
    | "get" "ég" "fengið" "að" "sjá" QSyningarTimar "á" "undan" "þessum"?
    | QTheaterEgVil? "sjá"? QSyningarTimar "á" "undan" "þessum"?

QSyningarTimar →
    'sýningartíma'
    | "dagsetningar"
    | "sýningartímana"

QTheaterShowSeatCountQuery →
    QTheaterEgVil? "fá"? QTheaterNum "sæti"?

QTheaterShowLocationQuery →
    QTheaterShowRow
    | QTheaterShowSeats

QTheaterShowRow →
    QTheaterRodBekkur
    | QTheaterEgVil QTheaterVeljaRod QTheaterRodBekkur

QTheaterVeljaRod →
    "velja" "sæti"? "í"?
    | "sitja" "í"
    | "fá" "sæti" "í"
    | "fá" "sæti" "á"

QTheaterRodBekkur →
    QTheaterRodBekk? "númer"? QTheaterNum
    | QTheaterNum "bekk"
    | QTheaterNum "röð"

QTheaterShowSeats →
    QTheaterEgVil? "sæti"? "númer"? QTheaterNum "til"? QTheaterNum? 
    | QTheaterEgVil? "sæti"? "númer"? QTheaterNum "og"? QTheaterNum? 

QTheaterDateOptions → 
    "hvaða" "dagsetningar" "eru" "í" "boði"

QTheaterRodBekk → "röð" | "bekk"

QTheaterEgVil →
    "ég"? "vil"
    | "ég" "vill"
    | "mig" "langar" "að"
    | "mig" "langar" "í"

QTheaterNum →
    # to is a declinable number word ('tveir/tvo/tveim/tveggja')
    # töl is an undeclinable number word ('sautján')
    # tala is a number ('17')
    to | töl | tala

QTheaterYes → "já" "já"* | "endilega" | "já" "takk" | "játakk" | "já" "þakka" "þér" "fyrir" | "já" "takk" "kærlega" "fyrir"? | "jább" "takk"?

QTheaterNo → "nei" "takk"? | "nei" "nei"* | "neitakk" | "ómögulega"

QTheaterCancel → "ég" "hætti" "við"
    | QTheaterEgVil "hætta" "við" QTheaterPontun?

QTheaterStatus →
    "staðan"
    | "hver" "er" "staðan" "á" QTheaterPontun?
    | "staðan"
    | "hvert" "var" "ég" 'komin'? "í" QTheaterPontun?
    | "hvar" "var" "ég" 'komin'? "í"? QTheaterPontun?
    | "hver" "var" "staðan" "á"? QTheaterPontun
    | QTheaterEgVil "halda" "áfram" "með" QTheaterPontun

QTheaterPontun →
    "pöntuninni"
    | "leikhús" "pöntuninni"
    | "leikhús" "pöntunina"
    | "leikhúsmiða" "pöntuninni"
    | "leikhúsmiða" "pöntunina"
    | "leikhúsmiðapöntunina"
    | "leikhúsmiðapöntuninni"
    | "leikhús" "miða" "pöntunina"
    | "leikhús" "miða" "pöntuninni"


"""


class ShowType(TypedDict):
    title: str
    price: int
    show_length: int
    date: List[datetime.datetime]
    location: List[Tuple[int, int]]


_SHOWS: List[ShowType] = [
    {
        "title": "Emil í Kattholti",
        "price": 5900,
        "show_length": 150,
        "date": [
            datetime.datetime(2022, 8, 27, 13, 0),
            datetime.datetime(2022, 8, 28, 13, 0),
            datetime.datetime(2022, 8, 28, 17, 0),
            datetime.datetime(2022, 9, 3, 13, 0),
            datetime.datetime(2022, 9, 3, 17, 0),
            datetime.datetime(2022, 9, 4, 13, 0),
            datetime.datetime(2022, 9, 10, 13, 0),
        ],
        "location": [
            (1, 1),  # (row, seat)
            (1, 2),
            (1, 3),
            (1, 4),
            (2, 7),
            (2, 8),
            (2, 9),
            (6, 20),
            (6, 21),
            (6, 22),
            (6, 23),
            (6, 24),
        ],
    },
    {
        "title": "Lína Langsokkur",
        "price": 3900,
        "show_length": 90,
        "date": [
            datetime.datetime(2022, 8, 27, 13, 0),
            datetime.datetime(2022, 8, 28, 13, 0),
            datetime.datetime(2022, 8, 28, 17, 0),
            datetime.datetime(2022, 9, 3, 13, 0),
            datetime.datetime(2022, 9, 3, 17, 0),
            datetime.datetime(2022, 9, 4, 13, 0),
            datetime.datetime(2022, 9, 10, 13, 0),
        ],
        "location": [
            (1, 11),  # (row, seat)
            (1, 12),
            (1, 13),
            (1, 14),
            (2, 7),
            (2, 18),
            (2, 19),
            (6, 20),
            (6, 21),
            (6, 22),
            (6, 23),
            (6, 24),
        ],
    },
]

_BREAK_LENGTH = 0.3  # Seconds
_BREAK_SSML = '<break time="{0}s"/>'.format(_BREAK_LENGTH)


def _generate_show_answer(
    resource: ListResource, dsm: DialogueStateManager, result: Result
) -> Optional[AnswerTuple]:
    if resource.is_unfulfilled:
        return gen_answer(resource.prompts["initial"])
    if resource.is_fulfilled:
        return gen_answer(resource.prompts["confirm"].format(show=resource.data[0]))
    return None


def _generate_date_answer(
    resource: ListResource, dsm: DialogueStateManager, result: Result
) -> Optional[AnswerTuple]:
    title = dsm.get_resource("Show").data[0]
    print("GENERATING DATE ANSWER")
    dates: list[str] = []
    text_dates: list[str] = []
    index: int = 0
    extras: Dict[str, Any] = dsm.extras
    if "page_index" in extras:
        index = extras["page_index"]
    print("itering shows")
    for show in _SHOWS:
        if show["title"] == title:
            print("itering dates")
            for date in show["date"]:
                with changedlocale(category="LC_TIME"):
                    text_dates.append(date.strftime("\n   - %a %d. %b kl. %H:%M"))
                    dates.append(date.strftime("\n%A %d. %B klukkan %H:%M"))
    date_number: int = 3 if len(dates) >= 3 else len(dates)  # nr dates to be shown
    start_string: str = (
        "Eftirfarandi dagsetning er í boði:"
        if date_number == 1
        else "Næstu tvær dagsetningarnar eru:"
        if date_number == 2
        else "Næstu þrjár dagsetningarnar eru:"
    )
<<<<<<< HEAD
=======
    print("blaaaaa")
    # First dates to be shown
>>>>>>> 845174c2
    if index == 0:
        start_string = start_string.replace("Næstu", "Fyrstu", 1)
    # Less than 3 dates to be shown
    if len(dates) < 3:
        index = 0
        extras["page_index"] = 0
    # Last dates to be shown
    if index > len(dates) - 3 and len(dates) > 3:
        start_string = "Síðustu þrjár dagsetningarnar eru:\n"
        index = max(0, len(dates) - 3)
        extras["page_index"] = index
<<<<<<< HEAD
=======
    # Date is there, not time. Answer with available times
>>>>>>> 845174c2
    if resource.is_partially_fulfilled:
        show_date: Optional[datetime.date] = cast(
            DateResource, dsm.get_resource("ShowDate")
        ).date
        show_times: list[str] = []
        if show_date is not None:
            for show in _SHOWS:
                if show["title"] == title:
                    for date in show["date"]:
                        assert isinstance(date, datetime.datetime)
                        if date.date() == show_date:
                            show_times.append(date.strftime("\n   - %H:%M"))
            ans = resource.prompts["multiple_times_for_date"]
            voice_times = " klukkan " + natlang_seq(show_times)
            voice_ans = ans.format(
                times=voice_times.replace("\n   -", "").replace("\n", _BREAK_SSML)
            )
            text_ans = ans.format(times="".join((show_times)))
            ans = gen_answer(
                ans.format(times=natlang_seq(show_times)).replace("dagur", "dagurinn")
            )
            return (dict(answer=text_ans), text_ans, numbers_to_ordinal(voice_ans))
<<<<<<< HEAD
    print("UNFULFILLLED?", resource.is_unfulfilled)
=======
    print("UNFULFILLLED?")
    # No date selected, list available dates
>>>>>>> 845174c2
    if resource.is_unfulfilled:
        if len(dates) > 0:
            ans = resource.prompts["initial"]
            if date_number == 1:
                ans = ans.replace("eru", "er", 1).replace(
                    "dagsetningar", "dagsetning", 1
                )
            voice_date_string = (
                start_string + natlang_seq(dates[index : index + date_number])
            ).replace("dagur", "dagurinn")
            text_date_string = start_string + "".join(
                text_dates[index : index + date_number]
            )
            voice_ans = ans.format(
                show=title,
                dates=voice_date_string,
                date_number=number_to_text(len(dates), gender="kvk"),
            ).replace("\n", _BREAK_SSML)
            text_ans = ans.format(
                show=title,
                dates=text_date_string,
                date_number=len(dates),
            )
            return (dict(answer=text_ans), text_ans, numbers_to_ordinal(voice_ans))
        else:
            return gen_answer(resource.prompts["no_date_available"].format(show=title))
    # Date and time selected, answer with confirmation
    if resource.is_fulfilled:
        date = dsm.get_resource("ShowDate").data
        time = dsm.get_resource("ShowTime").data
        with changedlocale(category="LC_TIME"):
            date_time: str = datetime.datetime.combine(
                date,
                time,
            ).strftime("%A %d. %B klukkan %H:%M")
        ans = gen_answer(
            resource.prompts["confirm"]
            .format(date=date_time)
            .replace("dagur", "daginn")
        )
        return ans


def _generate_seat_count_answer(
    resource: NumberResource, dsm: DialogueStateManager, result: Result
) -> Optional[AnswerTuple]:
    if resource.is_unfulfilled:
        return gen_answer(resource.prompts["initial"])
    # Seat count is selected, answer with confirmation
    if resource.is_fulfilled:
        ans = resource.prompts["confirm"]
        nr_seats: int = resource.data
        if nr_seats == 1:
            ans = ans.replace("eru", "er")
        text_ans = ans.format(seats=resource.data)
        voice_ans = ans.format(seats=number_to_text(resource.data))
        return (dict(answer=text_ans), text_ans, voice_ans)


def _generate_row_answer(
    resource: ListResource, dsm: DialogueStateManager, result: Result
) -> Optional[AnswerTuple]:
    title: str = dsm.get_resource("Show").data[0]
    seats: int = dsm.get_resource("ShowSeatCount").data
<<<<<<< HEAD
    available_rows: list[str] = []
    text_available_rows: list[str] = []
    for show in _SHOWS:
        if show["title"] == title:
            checking_row: int = 1
            seats_in_row: int = 0
            row_added: int = 0
            for (row, _) in show["location"]:
                if checking_row == row and row != row_added:
                    seats_in_row += 1
                    if seats_in_row >= seats:
                        available_rows.append(number_to_text(row))
                        text_available_rows.append(str(row))
                        seats_in_row = 0
                        row_added = row
                else:
                    checking_row = row
                    seats_in_row = 1
=======
    # get available rows for selected show
    if not result.get("available_rows"):
        _add_available_rows_to_result(dsm, title, seats, result)
    available_rows: list[str] = result["available_rows"]
    text_available_rows: list[str] = result["text_available_rows"]
>>>>>>> 845174c2
    if resource.is_unfulfilled:
        # No rows available for selected seat count
        if len(available_rows) == 0:
            dsm.set_resource_state("ShowDateTime", ResourceState.UNFULFILLED)
            dsm.extras["page_index"] = 0
            ans = resource.prompts["not_enough_seats"]
            if seats == 1:
                ans = ans.replace("laus", "laust")
            text_ans = ans.format(seats=seats)
            voice_ans = ans.format(seats=number_to_text(seats))
            return (dict(answer=text_ans), text_ans, voice_ans)
        # Returning initial answer with the available rows
        ans = resource.prompts["initial"]
        if len(available_rows) == 1:
            ans = ans.replace("röðum", "röð")
        if seats == 1:
            ans = ans.replace("eru", "er")
        text_ans = ans.format(seats=seats, seat_rows=natlang_seq(text_available_rows))
        voice_ans = ans.format(
            seats=number_to_text(seats), seat_rows=natlang_seq(available_rows)
        )
        return (dict(answer=text_ans), text_ans, voice_ans)
    # Row has been selected, answer with confirm prompt
    if resource.is_fulfilled:
        row = dsm.get_resource("ShowSeatRow").data[0]
        ans = resource.prompts["confirm"]
        text_ans = ans.format(row=row)
        voice_ans = ans.format(row=number_to_text(row))
        return (dict(answer=text_ans), text_ans, voice_ans)


def _generate_seat_number_answer(
    resource: ListResource, dsm: DialogueStateManager, result: Result
) -> Optional[AnswerTuple]:
    title: str = dsm.get_resource("Show").data[0]
    seats: int = dsm.get_resource("ShowSeatCount").data
    chosen_row: int = dsm.get_resource("ShowSeatRow").data[0]
    available_seats: list[str] = []
    text_available_seats: list[str] = []
    for show in _SHOWS:
        if show["title"] == title:
            for (row, seat) in show["location"]:
                if chosen_row == row:
                    text_available_seats.append(str(seat))
                    available_seats.append(number_to_text(seat))
<<<<<<< HEAD
=======
    # No seat selected, list available seats
>>>>>>> 845174c2
    if resource.is_unfulfilled:
        ans = resource.prompts["initial"]
        if len(available_seats) == 1:
            ans = ans.replace("eru", "er")
        text_ans = ans.format(seats=natlang_seq(text_available_seats), row=chosen_row)
        voice_ans = ans.format(
            seats=natlang_seq(available_seats), row=number_to_text(chosen_row)
        )
        return (dict(answer=text_ans), text_ans, voice_ans)
    # Seat has been selected, answer with confirmation
    if resource.is_fulfilled:
        chosen_seats_voice_string: str = ""
        chosen_seats_text_string: str = ""

        if seats > 1:
            chosen_seats_voice_string = "{first_seat} til {last_seat}".format(
                first_seat=number_to_text(result.get("numbers")[0]),
                last_seat=number_to_text(result.get("numbers")[1]),
            )
            chosen_seats_text_string = "{first_seat} til {last_seat}".format(
                first_seat=result.get("numbers")[0],
                last_seat=result.get("numbers")[1],
            )
        else:
            chosen_seats_voice_string = number_to_text(result.get("numbers")[0])
            chosen_seats_text_string = result.get("numbers")[0]
        ans = resource.prompts["confirm"]
        text_ans = ans.format(seats=chosen_seats_text_string)
        voice_ans = ans.format(seats=chosen_seats_voice_string)
        return (dict(answer=text_ans), text_ans, voice_ans)


def _generate_final_answer(
    resource: FinalResource, dsm: DialogueStateManager, result: Result
) -> Optional[AnswerTuple]:
    if resource.is_cancelled:
        return gen_answer(resource.prompts["cancelled"])

    dsm.set_resource_state(resource.name, ResourceState.CONFIRMED)
    title = dsm.get_resource("Show").data[0]
    date = cast(DateResource, dsm.get_resource("ShowDate")).data
    time = cast(TimeResource, dsm.get_resource("ShowTime")).data
    number_of_seats = cast(NumberResource, dsm.get_resource("ShowSeatCount")).data
    seats = dsm.get_resource("ShowSeatNumber").data
    seat_voice_string: str = ""
    seats_text_string: str = ""
    if number_of_seats > 1:
        seat_voice_string = "{first_seat} til {last_seat}".format(
            first_seat=number_to_text(seats[0]),
            last_seat=number_to_text(seats[-1]),
        )
        seats_text_string = "{first_seat} til {last_seat}".format(
            first_seat=seats[0],
            last_seat=seats[-1],
        )
    else:
        seat_voice_string = number_to_text(seats[0])
        seats_text_string = seats[0]
    row = dsm.get_resource("ShowSeatRow").data[0]
    with changedlocale(category="LC_TIME"):
        date_time_voice: str = (
            datetime.datetime.combine(
                date,
                time,
            )
            .strftime("%A %d. %B klukkan %H:%M\n")
            .replace("dagur", "daginn")
        )
        date_time_text: str = datetime.datetime.combine(
            date,
            time,
        ).strftime("%a %d. %b kl. %H:%M")
    ans = resource.prompts["final"]
    text_ans = ans.format(
        seats=seats_text_string, row=row, show=title, date_time=date_time_text
    )
    voice_ans = ans.format(
        seats=seat_voice_string,
        row=number_to_text(row),
        show=title,
        date_time=date_time_voice,
    )
    return (dict(answer=text_ans), text_ans, voice_ans)


def QTheaterDialogue(node: Node, params: QueryStateDict, result: Result) -> None:
    if "qtype" not in result:
        result.qtype = _THEATER_QTYPE


def QTheaterHotWord(node: Node, params: QueryStateDict, result: Result) -> None:
    result.qtype = _START_DIALOGUE_QTYPE
    print("ACTIVATING THEATER MODULE")
    Query.get_dsm(result).hotword_activated()


def QTheaterShowQuery(node: Node, params: QueryStateDict, result: Result) -> None:
    dsm: DialogueStateManager = Query.get_dsm(result)
    selected_show: str = result.show_name
    print("SEARCHING FOR A SHOW:", selected_show)
    resource: ListResource = cast(ListResource, dsm.get_resource("Show"))
    show_exists = False
    for show in _SHOWS:
        if show["title"].lower() == selected_show.lower():
            resource.data = [show["title"]]
            dsm.set_resource_state(resource.name, ResourceState.FULFILLED)
            show_exists = True
            break
    if not show_exists:
        if resource.is_unfulfilled:
            dsm.set_answer(gen_answer(resource.prompts["no_show_matched"]))
            # result.no_show_matched = True
        if resource.is_fulfilled:
            dsm.set_answer(
                gen_answer(
                    resource.prompts["no_show_matched_data_exists"].format(
                        show=resource.data[0]
                    )
                )
            )
            # result.no_show_matched_data_exists = True

def QTheaterShowPrice(node: Node, params: QueryStateDict, result: Result) -> None:
    dsm = Query.get_dsm(result)
    show = dsm.get_resource("Show")
    if show.is_confirmed:
        show = [s for s in _SHOWS if s["title"].lower() == show.data[0].lower()][0]
        price = show["price"]
        ans = f"Verðið fyrir einn miða á sýninguna {show['title']} er {price} kr."

        dsm.set_answer(({"answer": ans}, ans, numbers_to_text(ans, gender="kvk").replace("kr", "krónur")))
    else:
        dsm.set_answer(gen_answer("Þú hefur ekki valið sýningu."))

def QTheaterShowLength(node: Node, params: QueryStateDict, result: Result) -> None:
    dsm = Query.get_dsm(result)
    show = dsm.get_resource("Show")
    if show.is_confirmed:
        show = [s for s in _SHOWS if s["title"].lower() == show.data[0].lower()][0]
        length = show["show_length"]
        ans = f"Lengd sýningarinnar {show['title']} er {time_period_desc(length*60)}."

        dsm.set_answer(({"answer": ans}, ans, numbers_to_text(ans, gender="kvk")))
    else:
        dsm.set_answer(gen_answer("Þú hefur ekki valið sýningu."))

def _add_date(
    resource: DateResource, dsm: DialogueStateManager, result: Result
) -> None:
    dsm.set_resource_state(resource.name, ResourceState.UNFULFILLED)
    if dsm.get_resource("Show").is_confirmed:
        show_title: str = dsm.get_resource("Show").data[0]
        for show in _SHOWS:
            if show["title"].lower() == show_title.lower():
                for date in show["date"]:
                    if result["show_date"] == date.date():
                        resource.set_date(date.date())
                        dsm.set_resource_state(resource.name, ResourceState.FULFILLED)
                        break
        time_resource: TimeResource = cast(TimeResource, dsm.get_resource("ShowTime"))
        dsm.set_resource_state(time_resource.name, ResourceState.UNFULFILLED)
        datetime_resource: Resource = dsm.get_resource("ShowDateTime")
        show_times: list[datetime.time] = []
        for show in _SHOWS:
            if show["title"].lower() == show_title.lower():
                for date in show["date"]:
                    if resource.date == date.date():
                        show_times.append(date.time())
        if len(show_times) == 0:
            dsm.set_answer(gen_answer(datetime_resource.prompts["no_date_matched"]))
            # result.no_date_matched = True
            return
        if len(show_times) == 1:
            time_resource.set_time(show_times[0])
            dsm.set_resource_state(time_resource.name, ResourceState.FULFILLED)
            dsm.set_resource_state(datetime_resource.name, ResourceState.FULFILLED)
        else:
            dsm.set_resource_state(
                datetime_resource.name, ResourceState.PARTIALLY_FULFILLED
            )


def _add_time(
    resource: TimeResource, dsm: DialogueStateManager, result: Result
) -> None:
    dsm.set_resource_state(resource.name, ResourceState.UNFULFILLED)
    if result.get("no_date_matched"):
        return
    if dsm.get_resource("Show").is_confirmed:
        show_title: str = dsm.get_resource("Show").data[0]
        date_resource: DateResource = cast(DateResource, dsm.get_resource("ShowDate"))
        datetime_resource: Resource = dsm.get_resource("ShowDateTime")
        first_matching_date: Optional[datetime.datetime] = None
        if date_resource.is_fulfilled:
            for show in _SHOWS:
                if show["title"].lower() == show_title.lower():
                    for date in show["date"]:
                        if (
                            date_resource.date == date.date()
                            and result["show_time"] == date.time()
                        ):
                            first_matching_date = date
                            resource.set_time(date.time())
                            dsm.set_resource_state(
                                resource.name, ResourceState.FULFILLED
                            )
                            break
            if resource.is_fulfilled:
                dsm.set_resource_state(datetime_resource.name, ResourceState.FULFILLED)
            else:
                result.wrong_show_time = True
        else:
            for show in _SHOWS:
                if show["title"].lower() == show_title.lower():
                    for date in show["date"]:
                        if result["show_time"] == date.time():
                            if first_matching_date is None:
                                first_matching_date = date
                            else:
                                dsm.set_answer(
                                    gen_answer(
                                        datetime_resource.prompts["many_matching_times"]
                                    )
                                )
                                # result.many_matching_times = True
                                return
            if first_matching_date is not None:
                date_resource: DateResource = cast(
                    DateResource, dsm.get_resource("ShowDate")
                )
                date_resource.set_date(first_matching_date.date())
                dsm.set_resource_state(date_resource.name, ResourceState.FULFILLED)
                resource.set_time(first_matching_date.time())
                dsm.set_resource_state(resource.name, ResourceState.FULFILLED)
                dsm.set_resource_state(datetime_resource.name, ResourceState.FULFILLED)
        if first_matching_date is None:
            dsm.set_answer(gen_answer(datetime_resource.prompts["no_time_matched"]))
            # result.no_time_matched = True


def QTheaterDateTime(node: Node, params: QueryStateDict, result: Result) -> None:
    datetimenode = node.first_child(lambda n: True)
    assert isinstance(datetimenode, TerminalNode)
    now = datetime.datetime.now()
    y, m, d, h, min, _ = (i if i != 0 else None for i in json.loads(datetimenode.aux))
    if y is None:
        y = now.year
    if m is None:
        m = now.month
    if d is None:
        d = now.day
    if h is None:
        h = 12
    if min is None:
        min = 0
    # Change before noon times to afternoon
    if h < 12:
        h += 12
    result["show_time"] = datetime.time(h, min)
    result["show_date"] = datetime.date(y, m, d)

    dsm: DialogueStateManager = Query.get_dsm(result)
    _add_date(cast(DateResource, dsm.get_resource("ShowDate")), dsm, result)
    _add_time(cast(TimeResource, dsm.get_resource("ShowTime")), dsm, result)


def QTheaterDate(node: Node, params: QueryStateDict, result: Result) -> None:
    datenode = node.first_child(lambda n: True)
    assert isinstance(datenode, TerminalNode)
    cdate = datenode.contained_date
    if cdate:
        y, m, d = cdate
        now = datetime.datetime.utcnow()

        # This is a date that contains at least month & mday
        if d and m:
            if not y:
                y = now.year
                # Bump year if month/day in the past
                if m < now.month or (m == now.month and d < now.day):
                    y += 1
            result["show_date"] = datetime.date(day=d, month=m, year=y)

            dsm: DialogueStateManager = Query.get_dsm(result)
            _add_date(cast(DateResource, dsm.get_resource("ShowDate")), dsm, result)
            return
    raise ValueError("No date in {0}".format(str(datenode)))


def QTheaterTime(node: Node, params: QueryStateDict, result: Result) -> None:
    # Extract time from time terminal nodes
    tnode = cast(TerminalNode, node.first_child(lambda n: n.has_t_base("tími")))
    if tnode:
        aux_str = tnode.aux.strip("[]")
        hour, minute, _ = (int(i) for i in aux_str.split(", "))
        # Change before noon times to afternoon
        if hour < 12:
            hour += 12

        result["show_time"] = datetime.time(hour, minute)

        dsm: DialogueStateManager = Query.get_dsm(result)
        _add_time(cast(TimeResource, dsm.get_resource("ShowTime")), dsm, result)


def QTheaterMoreDates(node: Node, params: QueryStateDict, result: Result) -> None:
    dsm: DialogueStateManager = Query.get_dsm(result)
    if dsm.current_resource.name == "ShowDate":
        extras: Dict[str, Any] = dsm.extras
        if "page_index" in extras:
            extras["page_index"] += 3
        else:
            extras["page_index"] = 3


def QTheaterPreviousDates(node: Node, params: QueryStateDict, result: Result) -> None:
    dsm: DialogueStateManager = Query.get_dsm(result)
    if dsm.current_resource.name == "ShowDate":
        extras: Dict[str, Any] = dsm.extras
        if "page_index" in extras:
            extras["page_index"] = max(extras["page_index"] - 3, 0)
        else:
            extras["page_index"] = 0


def QTheaterShowSeatCountQuery(
    node: Node, params: QueryStateDict, result: Result
) -> None:
    dsm: DialogueStateManager = Query.get_dsm(result)
    if dsm.get_resource("ShowDateTime").is_confirmed:
        resource: NumberResource = cast(
            NumberResource, dsm.get_resource("ShowSeatCount")
        )
        if result.number > 0:
            resource.data = result.number
            dsm.set_resource_state(resource.name, ResourceState.FULFILLED)
        else:
            dsm.set_answer(gen_answer(resource.prompts["invalid_seat_count"]))
            # result.invalid_seat_count = True


def _add_available_rows_to_result(
    dsm: DialogueStateManager, title: str, seats: int, result: Result
) -> None:
    available_rows: list[str] = []
    text_available_rows: list[str] = []
    for show in _SHOWS:
        if show["title"] == title:
            checking_row: int = 1
            seats_in_row: int = 0
            row_added: int = 0
            for (row, _) in show["location"]:
                if checking_row == row and row != row_added:
                    seats_in_row += 1
                    if seats_in_row >= seats:
                        available_rows.append(number_to_text(row))
                        text_available_rows.append(str(row))
                        seats_in_row = 0
                        row_added = row
                else:
                    checking_row = row
                    seats_in_row = 1
    result.available_rows = available_rows
    result.text_available_rows = text_available_rows


def QTheaterShowRow(node: Node, params: QueryStateDict, result: Result) -> None:
    dsm: DialogueStateManager = Query.get_dsm(result)
    if dsm.get_resource("ShowSeatCount").is_confirmed:
        title: str = dsm.get_resource("Show").data[0]
        seats: int = dsm.get_resource("ShowSeatCount").data
        resource: ListResource = cast(ListResource, dsm.get_resource("ShowSeatRow"))
<<<<<<< HEAD
        available_rows: list[int] = []
        for show in _SHOWS:
            if show["title"].lower() == title.lower():
                checking_row: int = 1
                seats_in_row: int = 0
                for (row, _) in show["location"]:
                    if checking_row == row:
                        seats_in_row += 1
                        if seats_in_row >= seats:
                            available_rows.append(row)
                            seats_in_row = 0
                    else:
                        checking_row = row
                        seats_in_row = 1
=======

        # Adding rows to result
        _add_available_rows_to_result(dsm, title, seats, result)
        available_rows = result.available_rows
        # No rows available
        if len(available_rows) == 0:
            dsm.set_resource_state("ShowDateTime", ResourceState.UNFULFILLED)
            dsm.extras["page_index"] = 0
            ans = resource.prompts["not_enough_seats"]
            if seats == 1:
                ans = ans.replace("laus", "laust")
            text_ans = ans.format(seats=seats)
            voice_ans = ans.format(seats=number_to_text(seats))
            dsm.set_answer((dict(answer=text_ans), text_ans, voice_ans))
        # Available row chosen
>>>>>>> 845174c2
        if result.number in available_rows:
            resource.data = [result.number]
            dsm.set_resource_state(resource.name, ResourceState.FULFILLED)
        # Incorrect row chosen
        else:
            dsm.set_resource_state(resource.name, ResourceState.UNFULFILLED)
            ans = resource.prompts["no_row_matched"]
            if seats == 1:
                ans = ans.replace("laus", "laust")
            text_ans = ans.format(seats=seats)
            voice_ans = ans.format(seats=number_to_text(seats))
            dsm.set_answer((dict(answer=text_ans), text_ans, voice_ans))


def QTheaterShowSeats(node: Node, params: QueryStateDict, result: Result) -> None:

    dsm: DialogueStateManager = Query.get_dsm(result)
    if dsm.get_resource("ShowSeatRow").is_confirmed:
        resource: ListResource = cast(ListResource, dsm.get_resource("ShowSeatNumber"))
        title: str = dsm.get_resource("Show").data[0]
        row: int = dsm.get_resource("ShowSeatRow").data[0]
        number_of_seats: int = dsm.get_resource("ShowSeatCount").data
        selected_seats: list[int] = []
        if len(result.numbers) > 1:
            selected_seats = [
                seat for seat in range(result.numbers[0], result.numbers[1] + 1)
            ]
        else:
            selected_seats = [result.numbers[0]]
        if len(selected_seats) != number_of_seats:
            resource.data = []
            dsm.set_resource_state(resource.name, ResourceState.UNFULFILLED)

            result.wrong_number_seats_selected = True
            if len(result.get("numbers")) > 1:
                chosen_seats = len(
                    range(result.get("numbers")[0], result.get("numbers")[1] + 1)
                )
            else:
                chosen_seats = 1
            ans = resource.prompts["wrong_number_seats_selected"]
            text_ans = ans.format(chosen_seats=chosen_seats, seats=number_of_seats)
            voice_ans = ans.format(
                chosen_seats=number_to_text(chosen_seats),
                seats=number_to_text(number_of_seats),
            )
            dsm.set_answer((dict(answer=text_ans), text_ans, voice_ans))
            return
        for show in _SHOWS:
            if show["title"].lower() == title.lower():
                seats: list[int] = []
                for seat in selected_seats:
                    if (row, seat) in show["location"]:
                        seats.append(seat)
                    else:
                        resource.data = []
                        dsm.set_resource_state(resource.name, ResourceState.UNFULFILLED)
                        dsm.set_answer(
                            gen_answer(resource.prompts["seats_unavailable"])
                        )
                        # result.seats_unavailable = True
                        return
                resource.data = []
                for seat in seats:
                    resource.data.append(seat)
        if len(resource.data) > 0:
            dsm.set_resource_state(resource.name, ResourceState.FULFILLED)


def QTheaterGeneralOptions(node: Node, params: QueryStateDict, result: Result) -> None:
    result.options_info = True
    dsm: DialogueStateManager = Query.get_dsm(result)
    resource = dsm.current_resource
    if resource.name == "Show":
        QTheaterShowOptions(node, params, result)
    elif resource.name == "ShowDateTime":
        QTheaterDateOptions(node, params, result)
    elif resource.name == "ShowSeatRow":
        QTheaterRowOptions(node, params, result)
    elif resource.name == "ShowSeatOptions":
        QTheaterSeatOptions(node, params, result)


def QTheaterShowOptions(node: Node, params: QueryStateDict, result: Result) -> None:
    # result.show_options = True
    dsm: DialogueStateManager = Query.get_dsm(result)
    if result.get("options_info"):
        resource = dsm.current_resource
    else:
        resource = dsm.get_resource("Show")
    if resource.name == "Show":
        shows: list[str] = []
        for show in _SHOWS:
            shows.append("\n   - " + show["title"])
        ans = resource.prompts["options"]
        if len(shows) == 1:
            ans = ans.replace("Sýningarnar", "Sýningin", 1).replace("eru", "er", 2)
        text_ans = ans.format(options="".join(shows))
        voice_ans = ans.format(options=natlang_seq(shows)).replace("-", "")
        dsm.set_answer((dict(answer=text_ans), text_ans, voice_ans))


def QTheaterDateOptions(node: Node, params: QueryStateDict, result: Result) -> None:
    # result.date_options = True
    dsm: DialogueStateManager = Query.get_dsm(result)
    if result.get("options_info"):
        resource = dsm.current_resource
    else:
        resource = dsm.get_resource("ShowDateTime")
    if resource.name == "ShowDateTime":
        title = dsm.get_resource("Show").data[0]
        dates: list[str] = []
        text_dates: list[str] = []
        index: int = 0
        extras: Dict[str, Any] = dsm.extras
        if "page_index" in extras:
            index = extras["page_index"]
        for show in _SHOWS:
            if show["title"].lower() == title.lower():
                print("itering dates")
                for date in show["date"]:
                    with changedlocale(category="LC_TIME"):
                        text_dates.append(date.strftime("\n   - %a %d. %b kl. %H:%M"))
                        dates.append(date.strftime("\n%A %d. %B klukkan %H:%M"))
        date_number: int = 3 if len(dates) >= 3 else len(dates)
        start_string: str = (
            "Eftirfarandi dagsetning er í boði:"
            if date_number == 1
            else "Næstu tvær dagsetningarnar eru:"
            if date_number == 2
            else "Næstu þrjár dagsetningarnar eru:"
        )
        print("blaaaaa")
        if index == 0:
            start_string = start_string.replace("Næstu", "Fyrstu", 1)
        if len(dates) < 3:
            index = 0
            extras["page_index"] = 0
        if index > len(dates) - 3 and len(dates) > 3:
            start_string = "Síðustu þrjár dagsetningarnar eru:\n"
            index = max(0, len(dates) - 3)
            extras["page_index"] = index
        options_string = (
            start_string + natlang_seq(dates[index : index + date_number])
        ).replace("dagur", "dagurinn")
        text_options_string = start_string + "".join(
            text_dates[index : index + date_number]
        )
        if len(dates) > 0:
            ans = resource.prompts["options"]
            if date_number == 1:
                ans = ans.replace("eru", "er", 1).replace(
                    "dagsetningar", "dagsetning", 1
                )
            voice_ans = ans.format(
                options=options_string,
                date_number=number_to_text(len(dates), gender="kvk"),
            ).replace("\n", _BREAK_SSML)
            text_ans = ans.format(
                options=text_options_string,
                date_number=number_to_text(len(dates), gender="kvk"),
            )

            dsm.set_answer(
                (dict(answer=text_ans), text_ans, numbers_to_ordinal(voice_ans))
            )
        else:
            dsm.set_answer(
                gen_answer(resource.prompts["no_date_available"].format(show=title))
            )


def QTheaterRowOptions(node: Node, params: QueryStateDict, result: Result) -> None:
    # result.row_options = True
    dsm: DialogueStateManager = Query.get_dsm(result)
    if result.get("options_info"):
        resource = dsm.current_resource
    else:
        resource = dsm.get_resource("ShowSeatRow")
    if resource.name == "ShowSeatRow":
        title: str = dsm.get_resource("Show").data[0]
        seats: int = dsm.get_resource("ShowSeatCount").data
        available_rows: list[str] = []
        text_available_rows: list[str] = []
        for show in _SHOWS:
            if show["title"].lower() == title.lower():
                checking_row: int = 1
                seats_in_row: int = 0
                row_added: int = 0
                for (row, _) in show["location"]:
                    if checking_row == row and row != row_added:
                        seats_in_row += 1
                        if seats_in_row >= seats:
                            available_rows.append(number_to_text(row))
                            text_available_rows.append(str(row))
                            seats_in_row = 0
                            row_added = row
                    else:
                        checking_row = row
                        seats_in_row = 1
        ans = resource.prompts["options"]
        if len(available_rows) == 1:
            ans = ans.replace("eru", "er").replace("Raðir", "Röð")
        if seats == 1:
            ans = ans.replace("laus", "laust")
        text_ans = ans.format(rows=natlang_seq(text_available_rows), seats=seats)
        voice_ans = ans.format(
            rows=natlang_seq(available_rows), seats=number_to_text(seats)
        )
        dsm.set_answer((dict(answer=text_ans), text_ans, voice_ans))


def QTheaterSeatOptions(node: Node, params: QueryStateDict, result: Result) -> None:
    result.seat_options = True
    dsm: DialogueStateManager = Query.get_dsm(result)
    if result.get("options_info"):
        resource = dsm.current_resource
    else:
        resource = dsm.get_resource("ShowSeatNumber")
    if resource.name == "ShowSeatNumber":
        title: str = dsm.get_resource("Show").data[0]
        chosen_row: int = dsm.get_resource("ShowSeatRow").data[0]
        available_seats: list[str] = []
        text_available_seats: list[str] = []
        for show in _SHOWS:
            if show["title"].lower() == title.lower():
                for (row, seat) in show["location"]:
                    if chosen_row == row:
                        text_available_seats.append(str(seat))
                        available_seats.append(number_to_text(seat))
        if (not resource.is_confirmed and result.get("options_info")) or result.get(
            "seat_options"
        ):
            ans = resource.prompts["options"]
            if len(available_seats) == 1:
                ans = ans.replace("Sætin", "Sætið", 1).replace("eru", "er", 2)
            text_ans = ans.format(
                row=chosen_row, options=natlang_seq(text_available_seats)
            )
            voice_ans = ans.format(
                row=number_to_text(chosen_row), options=natlang_seq(available_seats)
            )
            dsm.set_answer((dict(answer=text_ans), text_ans, voice_ans))


def QTheaterShowName(node: Node, params: QueryStateDict, result: Result) -> None:
    result.show_name = (
        " ".join(result._text.split()[1:])
        if result._text.startswith("sýning")
        else result._text
    )


def QTheaterNum(node: Node, params: QueryStateDict, result: Result):
    number: int = int(parse_num(node, result._nominative))
    if "numbers" not in result:
        result["numbers"] = []
    result.numbers.append(number)
    result.number = number


def QTheaterCancel(node: Node, params: QueryStateDict, result: Result):
    dsm: DialogueStateManager = Query.get_dsm(result)
    dsm.set_resource_state("Final", ResourceState.CANCELLED)
    dsm.finish_dialogue()

    result.qtype = "QTheaterCancel"


def QTheaterYes(node: Node, params: QueryStateDict, result: Result):
    dsm: DialogueStateManager = Query.get_dsm(result)
    current_resource = dsm.current_resource
    if (
        not current_resource.is_confirmed
        and current_resource.name
        in (
            "Show",
            "ShowDateTime",
            "ShowSeatCount",
            "ShowSeatRow",
            "ShowSeatNumber",
        )
    ) and current_resource.is_fulfilled:
        print("CONFIRIMNGG")
        dsm.set_resource_state(current_resource.name, ResourceState.CONFIRMED)
        print("CASCADED STATE")
        if isinstance(current_resource, WrapperResource):
            for rname in current_resource.requires:
                dsm.get_resource(rname).state = ResourceState.CONFIRMED


def QTheaterNo(node: Node, params: QueryStateDict, result: Result):
    dsm: DialogueStateManager = Query.get_dsm(result)
    resource = dsm.current_resource
    if (
        not resource.is_confirmed
        and resource.name
        in (
            "Show",
            "ShowDateTime",
            "ShowSeatCount",
            "ShowSeatRow",
            "ShowSeatNumber",
        )
    ) and resource.is_fulfilled:
        dsm.set_resource_state(resource.name, ResourceState.UNFULFILLED)
        if isinstance(resource, WrapperResource):
            for rname in resource.requires:
                dsm.set_resource_state(rname, ResourceState.UNFULFILLED)


def QTheaterStatus(node: Node, params: QueryStateDict, result: Result):
    # TODO: Handle QTheaterStatus again with dsm in query
    result.qtype = "QTheaterStatus"
    dsm: DialogueStateManager = Query.get_dsm(result)
    at = dsm.get_answer(_ANSWERING_FUNCTIONS, result)
    if at:
        (_, ans, voice) = at
        ans = "Leikhúsmiðapöntunin þín gengur bara vel. " + ans
        voice = "Leikhúsmiðapöntunin þín gengur bara vel. " + voice
        dsm.set_answer((dict(answer=ans), ans, voice))


# SHOW_URL = "https://leikhusid.is/wp-json/shows/v1/categories/938"


# def _fetch_shows() -> Any:
#     resp = query_json_api(SHOW_URL)
#     if resp:
#         assert isinstance(resp, list)
#         return [s["title"] for s in resp]


_ANSWERING_FUNCTIONS: AnsweringFunctionMap = {
    "Show": _generate_show_answer,
    "ShowDateTime": _generate_date_answer,
    "ShowSeatCount": _generate_seat_count_answer,
    "ShowSeatRow": _generate_row_answer,
    "ShowSeatNumber": _generate_seat_number_answer,
    "Final": _generate_final_answer,
}


def sentence(state: QueryStateDict, result: Result) -> None:
    """Called when sentence processing is complete"""
    q: Query = state["query"]
    dsm: DialogueStateManager = q.dsm
    if dsm.not_in_dialogue():
        q.set_error("E_QUERY_NOT_UNDERSTOOD")
        return

    try:
        print("A")
        # result.shows = _fetch_shows()
        # dsm.setup_dialogue(_ANSWERING_FUNCTIONS)
        # if result.qtype == "QTheaterStatus":
        #     # Example info handling functionality
        #     text = "Leikhúsmiðapöntunin þín gengur bara vel. "
        #     ans = dsm.get_answer() or gen_answer(text)
        #     q.set_answer(*ans)
        #     return
        # print("C")
        # print(dsm._resources)
        ans: Optional[AnswerTuple] = dsm.get_answer(_ANSWERING_FUNCTIONS, result)
        if "show_options" not in result:
            q.query_is_command()
        print("D", ans)
        if not ans:
            print("No answer generated")
            q.set_error("E_QUERY_NOT_UNDERSTOOD")
            return

        q.set_qtype(result.qtype)
        q.set_answer(*ans)
    except Exception as e:
        logging.warning("Exception while processing random query: {0}".format(e))
        q.set_error("E_EXCEPTION: {0}".format(e))
        raise<|MERGE_RESOLUTION|>--- conflicted
+++ resolved
@@ -208,6 +208,8 @@
 
 QTheaterShowSeatCountQuery →
     QTheaterEgVil? "fá"? QTheaterNum "sæti"?
+    | QTheaterEgVil? "fá"? QTheaterNum "miða"
+    | QTheaterEgVil? "fá"? QTheaterNum "miða" "á" "sýninguna"
 
 QTheaterShowLocationQuery →
     QTheaterShowRow
@@ -259,9 +261,12 @@
 QTheaterStatus →
     "staðan"
     | "hver" "er" "staðan" "á" QTheaterPontun?
-    | "staðan"
-    | "hvert" "var" "ég" 'komin'? "í" QTheaterPontun?
-    | "hvar" "var" "ég" 'komin'? "í"? QTheaterPontun?
+    | "hver" "er" "staðan"
+    | "segðu" "mér" "stöðuna"
+    | "hvernig" "er" "staðan"
+    | "hvar" "var" "ég"
+    | "hvert" "var" "ég" 'kominn'
+    | "hvert" "var" "ég" 'kominn' "í" QTheaterPontun
     | "hver" "var" "staðan" "á"? QTheaterPontun
     | QTheaterEgVil "halda" "áfram" "með" QTheaterPontun
 
@@ -388,11 +393,6 @@
         if date_number == 2
         else "Næstu þrjár dagsetningarnar eru:"
     )
-<<<<<<< HEAD
-=======
-    print("blaaaaa")
-    # First dates to be shown
->>>>>>> 845174c2
     if index == 0:
         start_string = start_string.replace("Næstu", "Fyrstu", 1)
     # Less than 3 dates to be shown
@@ -404,10 +404,7 @@
         start_string = "Síðustu þrjár dagsetningarnar eru:\n"
         index = max(0, len(dates) - 3)
         extras["page_index"] = index
-<<<<<<< HEAD
-=======
     # Date is there, not time. Answer with available times
->>>>>>> 845174c2
     if resource.is_partially_fulfilled:
         show_date: Optional[datetime.date] = cast(
             DateResource, dsm.get_resource("ShowDate")
@@ -430,12 +427,8 @@
                 ans.format(times=natlang_seq(show_times)).replace("dagur", "dagurinn")
             )
             return (dict(answer=text_ans), text_ans, numbers_to_ordinal(voice_ans))
-<<<<<<< HEAD
     print("UNFULFILLLED?", resource.is_unfulfilled)
-=======
-    print("UNFULFILLLED?")
     # No date selected, list available dates
->>>>>>> 845174c2
     if resource.is_unfulfilled:
         if len(dates) > 0:
             ans = resource.prompts["initial"]
@@ -500,32 +493,11 @@
 ) -> Optional[AnswerTuple]:
     title: str = dsm.get_resource("Show").data[0]
     seats: int = dsm.get_resource("ShowSeatCount").data
-<<<<<<< HEAD
-    available_rows: list[str] = []
-    text_available_rows: list[str] = []
-    for show in _SHOWS:
-        if show["title"] == title:
-            checking_row: int = 1
-            seats_in_row: int = 0
-            row_added: int = 0
-            for (row, _) in show["location"]:
-                if checking_row == row and row != row_added:
-                    seats_in_row += 1
-                    if seats_in_row >= seats:
-                        available_rows.append(number_to_text(row))
-                        text_available_rows.append(str(row))
-                        seats_in_row = 0
-                        row_added = row
-                else:
-                    checking_row = row
-                    seats_in_row = 1
-=======
     # get available rows for selected show
     if not result.get("available_rows"):
         _add_available_rows_to_result(dsm, title, seats, result)
     available_rows: list[str] = result["available_rows"]
     text_available_rows: list[str] = result["text_available_rows"]
->>>>>>> 845174c2
     if resource.is_unfulfilled:
         # No rows available for selected seat count
         if len(available_rows) == 0:
@@ -571,10 +543,7 @@
                 if chosen_row == row:
                     text_available_seats.append(str(seat))
                     available_seats.append(number_to_text(seat))
-<<<<<<< HEAD
-=======
     # No seat selected, list available seats
->>>>>>> 845174c2
     if resource.is_unfulfilled:
         ans = resource.prompts["initial"]
         if len(available_seats) == 1:
@@ -922,7 +891,7 @@
     available_rows: list[str] = []
     text_available_rows: list[str] = []
     for show in _SHOWS:
-        if show["title"] == title:
+        if show["title"].lower() == title.lower():
             checking_row: int = 1
             seats_in_row: int = 0
             row_added: int = 0
@@ -947,22 +916,6 @@
         title: str = dsm.get_resource("Show").data[0]
         seats: int = dsm.get_resource("ShowSeatCount").data
         resource: ListResource = cast(ListResource, dsm.get_resource("ShowSeatRow"))
-<<<<<<< HEAD
-        available_rows: list[int] = []
-        for show in _SHOWS:
-            if show["title"].lower() == title.lower():
-                checking_row: int = 1
-                seats_in_row: int = 0
-                for (row, _) in show["location"]:
-                    if checking_row == row:
-                        seats_in_row += 1
-                        if seats_in_row >= seats:
-                            available_rows.append(row)
-                            seats_in_row = 0
-                    else:
-                        checking_row = row
-                        seats_in_row = 1
-=======
 
         # Adding rows to result
         _add_available_rows_to_result(dsm, title, seats, result)
@@ -978,7 +931,6 @@
             voice_ans = ans.format(seats=number_to_text(seats))
             dsm.set_answer((dict(answer=text_ans), text_ans, voice_ans))
         # Available row chosen
->>>>>>> 845174c2
         if result.number in available_rows:
             resource.data = [result.number]
             dsm.set_resource_state(resource.name, ResourceState.FULFILLED)
@@ -994,7 +946,6 @@
 
 
 def QTheaterShowSeats(node: Node, params: QueryStateDict, result: Result) -> None:
-
     dsm: DialogueStateManager = Query.get_dsm(result)
     if dsm.get_resource("ShowSeatRow").is_confirmed:
         resource: ListResource = cast(ListResource, dsm.get_resource("ShowSeatNumber"))
