"""

    Greynir: Natural language processing for Icelandic

    Built-in query module

    Copyright (C) 2023 Miðeind ehf.
    Original author: Vilhjálmur Þorsteinsson

       This program is free software: you can redistribute it and/or modify
       it under the terms of the GNU General Public License as published by
       the Free Software Foundation, either version 3 of the License, or
       (at your option) any later version.
       This program is distributed in the hope that it will be useful,
       but WITHOUT ANY WARRANTY; without even the implied warranty of
       MERCHANTABILITY or FITNESS FOR A PARTICULAR PURPOSE.  See the
       GNU General Public License for more details.

    You should have received a copy of the GNU General Public License
    along with this program.  If not, see http://www.gnu.org/licenses/.


    This module implements a default query processor for builtin queries.
    The processor operates on queries in the form of parse trees and returns
    the results requested, if the query is valid and understood.

"""

from typing import Callable, Dict, Iterable, Optional, List, Any, Tuple, cast
from typing_extensions import TypedDict

import math
from datetime import datetime
from collections import defaultdict
import logging

from sqlalchemy import DateTime

from settings import Settings

from db import desc, OperationalError, Session
from db.models import Article, Person, Entity, Root, Column
from db.sql import RelatedWordsQuery, ArticleCountQuery, ArticleListQuery

from treeutil import TreeUtility
from reynir import TOK, Tok, correct_spaces
from reynir.bintokenizer import stems_of_token
from search import Search
<<<<<<< HEAD
from query import AnswerTuple, Query, ResponseDict, ResponseType, QueryStateDict
from queries import read_grammar_file
from tree import Result, Node, ParamList
=======
from speech.trans import gssml
from queries import AnswerTuple, Query, ResponseDict, ResponseType, QueryStateDict
from tree import Result, Node
from utility import cap_first, icequote
from queries.util import read_grammar_file
>>>>>>> 29e56a39


# The type of a name/entity register
RegisterType = Dict[str, Dict[str, Any]]


class TermDict(TypedDict):
    """A dictionary containing a search term and its associated score"""

    x: str
    w: float


# --- Begin "magic" module constants ---

# The following constants - HANDLE_TREE, PRIORITY and GRAMMAR -
# are "magic"; they are read by query.py to determine how to
# integrate this query module into the server's set of active modules.

# Indicate that this module wants to handle parse trees for queries
HANDLE_TREE = True

# Invoke this processor after other tree processors
# (unless they have even lower priority)
PRIORITY = -100

# The grammar nonterminals this module wants to handle
QUERY_NONTERMINALS = {"BuiltinQueries"}

GRAMMAR = read_grammar_file("builtin")

# --- End of "magic" module constants ---

# Maximum number of top answers to send in response to queries
_MAXLEN_ANSWER = 20
# Maximum number of article search responses
_MAXLEN_SEARCH = 20
# If we have 5 or more titles/definitions with more than one associated URL,
# cut off those that have only one source URL
_CUTOFF_AFTER = 4
# Maximum number of URL sources so provide for each top answer
_MAX_URLS = 5
# Maximum number of identical mentions of a title or entity description
# that we consider when scoring the mentions
_MAX_MENTIONS = 5


def append_answers(
    rd: RegisterType, q: Iterable[Article], prop_func: Callable[[Any], str]
) -> None:
    """Iterate over query results and add them to the result dictionary rd"""
    for p in q:
        s = correct_spaces(prop_func(p))
        ts = p.timestamp or datetime.utcnow()
        ai = dict(
            domain=p.domain,
            uuid=p.id,
            heading=p.heading,
            timestamp=ts,
            ts=ts.isoformat()[0:16],
            url=p.url,
        )
        rd[s][p.id] = ai  # Add to a dict of UUIDs


def name_key_to_update(register: RegisterType, name: str) -> Optional[str]:
    """Return the name register dictionary key to update with data about
    the given person name. This may be an existing key within the
    dictionary, the given key, or None if no update should happen."""

    if name in register:
        # The exact same name is already there: update it as-is
        return name
    # Look for alternative forms of the same name
    # These are all the same person, respectively:
    # Dagur Bergþóruson Eggertsson  / Lilja Dögg Alfreðsdóttir
    # Dagur B. Eggertsson           / Lilja D. Alfreðsdóttir
    # Dagur B Eggertsson            / Lilja D Alfreðsdóttir
    # Dagur Eggertsson              / Lilja Alfreðsdóttir
    nparts = name.split()
    mn = nparts[1:-1]  # Middle names
    # Check whether the same person is already in the registry under a
    # slightly different name
    for k in register.keys():
        parts = k.split()
        if nparts[0] != parts[0] or nparts[-1] != parts[-1]:
            # First or last names different: we don't think these are the same person
            # !!! TODO: Could add Levenshtein distance calculation here
            continue

        # Same first and last names
        # If the name to be added contains no middle name, it is judged to be
        # already in the register and nothing more needs to be done
        if not mn:
            return k  # We can just update the key that was already there
        mp = parts[1:-1]  # Middle names
        if not mp:
            # The new name has a middle name which the old one didn't:
            # Assume its the same person but modify the registry key
            assert name != k
            register[name] = register[k]
            del register[k]
            return name  # No update necessary

        # Both have middle names

        def has_correspondence(n: str, nlist: List[str]) -> bool:
            """Return True if the middle name or abbreviation n can
            correspond to any middle name or abbreviation in nlist"""
            if n.endswith("."):
                n = n[:-1]
            for m in nlist:
                if m.endswith("."):
                    m = m[:-1]
                if n == m:
                    return True
                if n.startswith(m) or m.startswith(n):
                    return True
            # Found no correspondence between n and nlist
            return False

        c_n_p = [has_correspondence(n, mp) for n in mn]
        c_p_n = [has_correspondence(n, mn) for n in mp]
        if all(c_n_p) or all(c_p_n):
            # For at least one direction a->b or b->a,
            # all middle names that occur have correspondences
            if len(mn) > len(mp):
                # The new name is more specific than the old one:
                # Assign the more specific name to the registry key
                register[name] = register[k]
                del register[k]
                return name
            # Return the existing key
            return k

        # There is a non-correspondence between the middle names,
        # so this does not look like it's the same person.
        # Continue searching...

    # An identical or corresponding name was not found:
    # update the name key
    return name


def append_names(
    rd: RegisterType, q: Iterable[Article], prop_func: Callable[[Any], str]
) -> None:
    """Iterate over query results and add them to the result dictionary rd,
    assuming that the key is a person name"""
    s: Optional[str]
    for p in q:
        s = correct_spaces(prop_func(p))
        ts = p.timestamp or datetime.utcnow()
        ai = dict(
            domain=p.domain,
            uuid=p.id,
            heading=p.heading,
            timestamp=ts,
            ts=ts.isoformat()[0:16],
            url=p.url,
        )
        # Obtain the key within rd that should be updated with new
        # data. This may be an existing key, a new key or None if no
        # update is to be performed.
        s = name_key_to_update(rd, s)
        if s is not None:
            rd[s][p.id] = ai  # Add to a dict of UUIDs


def make_response_list(rd: RegisterType) -> List[Dict[str, Any]]:
    """Create a response list from the result dictionary rd"""
    # rd is { result: { article_id : article_descriptor } }
    # where article_descriptor is a dict

    # We want to rank the results roughly by the following criteria:
    # * Number of mentions
    # * Newer mentions are better than older ones
    # * If a result contains another result, that ranks
    #   as a partial mention of both
    # * Longer results are better than shorter ones

    def contained(needle: str, haystack: str) -> bool:
        """Return True if whole needles are contained in the haystack"""
        return (" " + needle.lower() + " ") in (" " + haystack.lower() + " ")

    def sort_articles(articles: Dict[str, Any]):
        """Sort the individual article URLs so that the newest one appears first"""
        return sorted(articles.values(), key=lambda x: x["timestamp"], reverse=True)

    def length_weight(result: str) -> float:
        """Longer results are better than shorter ones, but only to a point"""
        return min(math.e * math.log(len(result)), 10.0)

    now = datetime.utcnow()

    def mention_weight(articles: Dict[str, Any]) -> float:
        """Newer mentions are better than older ones"""
        w = 0.0
        newest_mentions = sort_articles(articles)[0:_MAX_MENTIONS]
        for a in newest_mentions:
            # Find the age of the article, in whole days
            age = max(0, (now - a["timestamp"]).days)
            # Create an appropriately shaped and sloped age decay function
            div_factor = 1.0 + (math.log(age + 4, 4))
            w += 14.0 / div_factor
        # A single mention is only worth 1/e of a full (multiple) mention
        if len(newest_mentions) == 1:
            return w / math.e
        return w

    scores: Dict[str, float] = dict()
    mention_weights: Dict[str, float] = dict()

    for result, articles in rd.items():
        mw = mention_weights[result] = mention_weight(articles)
        scores[result] = mw + length_weight(result)

    # Give scores for "cross mentions", where one result is contained
    # within another (this promotes both of them). However, the cross
    # mention bonus decays as more crosses are found.
    CROSS_MENTION_FACTOR = 0.20
    # Pay special attention to cases where somebody is said to be "ex" something,
    # i.e. "fyrrverandi"
    EX_MENTION_FACTOR = 0.35

    # Sort the keys by decreasing mention weight
    rl = sorted(rd.keys(), key=lambda x: mention_weights[x], reverse=True)
    len_rl = len(rl)

    def is_ex(s: str) -> bool:
        """Does the given result contain an 'ex' prefix?"""
        return any(
            contained(x, s)
            for x in ("fyrrverandi", "fv.", "fráfarandi", "áður", "þáverandi", "fyrrum")
        )

    # Do a comparison of all pairs in the result list
    for i in range(len_rl - 1):
        ri = rl[i]
        crosses = 0
        ex_i = is_ex(ri)
        for j in range(i + 1, len_rl):
            rj = rl[j]
            if contained(rj, ri) or contained(ri, rj):
                crosses += 1
                # Result rj contains ri or vice versa:
                # Cross-add a part of the respective mention weights
                ex_j = is_ex(rj)
                if ex_i and not ex_j:
                    # We already had "fyrrverandi forseti Íslands" and now we
                    # get "forseti Íslands": reinforce "fyrrverandi forseti Íslands"
                    scores[ri] += mention_weights[rj] * EX_MENTION_FACTOR
                else:
                    scores[rj] += mention_weights[ri] * CROSS_MENTION_FACTOR / crosses
                if ex_j and not ex_i:
                    # We already had "forseti Íslands" and now we
                    # get "fyrrverandi forseti Íslands":
                    # reinforce "fyrrverandi forseti Íslands"
                    scores[rj] += mention_weights[ri] * EX_MENTION_FACTOR
                else:
                    scores[ri] += mention_weights[rj] * CROSS_MENTION_FACTOR / crosses
                if crosses == _MAX_MENTIONS:
                    # Don't bother with more than 5 cross mentions
                    break

    # Sort by decreasing score
    rl_sorted = sorted(
        [(s, sort_articles(articles)) for s, articles in rd.items()],
        key=lambda x: scores[x[0]],
        reverse=True,
    )

    # If we have 5 or more titles/definitions with more than one associated URL,
    # cut off those that have only one source URL
    if len(rl_sorted) > _CUTOFF_AFTER and len(rl_sorted[_CUTOFF_AFTER][1]) > 1:
        rl_sorted = [val for val in rl_sorted if len(val[1]) > 1]

    # Crop the article url lists down to _MAX_URLS
    return [
        dict(answer=a[0], sources=a[1][0:_MAX_URLS])
        for a in rl_sorted[0:_MAXLEN_ANSWER]
    ]


def prepare_response(
    q: Iterable[Article], prop_func: Callable[[Any], str]
) -> List[Dict[str, Any]]:
    """Prepare and return a simple (one-query) response"""
    rd: RegisterType = defaultdict(dict)
    append_answers(rd, q, prop_func)
    return make_response_list(rd)


def add_entity_to_register(
    name: str, register: RegisterType, session: Session, all_names: bool = False
) -> None:
    """Add the entity name and the 'best' definition to the given
    name register dictionary. If all_names is True, we add
    all names that occur even if no title is found."""
    if name in register:
        # Already have a definition for this name
        return
    if " " not in name:
        # Single name: this might be the last name of a person/entity
        # that has already been mentioned by full name
        for k in register.keys():
            parts = k.split()
            if len(parts) > 1 and parts[-1] == name:
                # Reference to the last part of a previously defined
                # multi-part person or entity name,
                # for instance 'Clinton' -> 'Hillary Rodham Clinton'
                register[name] = dict(kind="ref", fullname=k)
                return
        # Not found as-is, but the name ends with an 's':
        # Check again for a possessive version, i.e.
        # 'Steinmeiers' referring to 'Steinmeier',
        # or 'Clintons' referring to 'Clinton'
        if name[-1] == "s":
            name_nominative = name[0:-1]
            for k in register.keys():
                parts = k.split()
                if len(parts) > 1 and parts[-1] == name_nominative:
                    register[name] = dict(kind="ref", fullname=k)
                    return
    # Use the query module to return definitions for an entity
    definition = query_entity_def(session, name)
    if definition:
        register[name] = dict(kind="entity", title=definition)
    elif all_names:
        register[name] = dict(kind="entity", title=None)


def add_name_to_register(
    name: str, register: RegisterType, session: Session, all_names: bool = False
) -> None:
    """Add the name and the 'best' title to the given name register dictionary"""
    if name in register:
        # Already have a title for this exact name; don't bother
        return
    # Use the query module to return titles for a person
    title, _ = query_person_title(session, name)
    name_key = name_key_to_update(register, name)
    if name_key is not None:
        if title:
            register[name_key] = dict(kind="name", title=title)
        elif all_names:
            register[name_key] = dict(kind="name", title=None)


def create_name_register(
    tokens: Iterable[Tok], session: Session, all_names: bool = False
) -> RegisterType:
    """Assemble a dictionary of person and entity names
    occurring in the token list"""
    register: RegisterType = {}
    for t in tokens:
        if t.kind == TOK.PERSON:
            for pn in t.person_names:
                add_name_to_register(pn.name, register, session, all_names=all_names)
        elif t.kind == TOK.ENTITY:
            add_entity_to_register(t.txt, register, session, all_names=all_names)
    return register


def _query_person_titles(session: Session, name: str):
    """Return a list of all titles for a person"""
    # This list should never become very long, so we don't
    # apply a limit here
    rd: RegisterType = defaultdict(dict)
    try:
        q = (
            session.query(
                Person.title,
                Article.id,
                Article.timestamp,
                Article.heading,
                Root.domain,
                Article.url,
            )
            .filter(Person.name == name)
            .filter(Root.visible == True)
            .join(Article, Article.url == Person.article_url)
            .join(Root)
            .order_by(Article.timestamp)
            .all()
        )
    except OperationalError as e:
        logging.warning(f"SQL error in _query_person_titles(): {e}")
        q = []
    # Append titles from the persons table
    append_answers(rd, q, prop_func=lambda x: x.title)
    # Also append definitions from the entities table, if any
    try:
        q = (
            session.query(
                Entity.definition,
                Article.id,
                Article.timestamp,
                Article.heading,
                Root.domain,
                Article.url,
            )
            .filter(Entity.name == name)
            .filter(Root.visible == True)
            .join(Article, Article.url == Entity.article_url)
            .join(Root)
            .order_by(Article.timestamp)
            .all()
        )
    except OperationalError as e:
        logging.warning(f"SQL error in _query_person_titles(): {e}")
        q = []
    append_answers(rd, q, prop_func=lambda x: x.definition)
    return make_response_list(rd)


def _query_article_list(session: Session, name: str):
    """Return a list of dicts with information about articles
    where the given name appears"""
    articles = ArticleListQuery.articles(
        name, limit=_MAXLEN_ANSWER, enclosing_session=session
    )
    # Each entry is uuid, heading, timestamp (as ISO format string), domain
    # Collapse identical headings and remove empty ones
    adict = {
        a[1]: dict(
            uuid=str(a[0]),
            heading=a[1],
            ts=a[2].isoformat()[0:16],
            domain=a[3],
            url=a[4],
        )
        for a in articles
        if a[1]
    }
    return sorted(adict.values(), key=lambda x: x["ts"], reverse=True)


def query_person(query: Query, session: Session, name: str) -> AnswerTuple:
    """A query for a person by name"""
    response: Dict[str, Any] = dict(answers=[], sources=[])
    if name in {"hann", "hún", "hán", "það"}:
        # Using a personal pronoun: check whether we can infer
        # the name from the query context, i.e. from a recent query result
        ctx = None if name == "það" else query.fetch_context()
        if ctx and "person_name" in ctx:
            # Yes, success
            name = cast(str, ctx["person_name"])
        else:
            # No - give up
            if name == "hann":
                answer = voice_answer = "Ég veit ekki við hvern þú átt."
            elif name == "hún":
                answer = voice_answer = "Ég veit ekki við hverja þú átt."
            else:
                answer = voice_answer = "Ég veit ekki við hvert þú átt."
            return response, answer, voice_answer
    if query.is_voice:
        # Handle voice query
        if " " not in name:
            # If using voice, do not attempt to answer single-name
            # queries ('Hver er Guðmundur?') since the answers are almost
            # always nonsensical
            query.set_error("E_PERSON_NOT_FOUND")
            return dict(answer=""), "", ""
        # A name with at least two components
        title, source = query_person_title(session, name)
        if not title:
            # Rather than accept this as a voice query
            # for a person that is not found, return an
            # error and thereby give other query handlers
            # a chance to parse this
            query.set_error("E_PERSON_NOT_FOUND")
            return dict(answer=""), "", ""
        answer = title
        voice_answer = (
            f"{gssml(name, type='person')} er {gssml(answer, type='generic')}."
        )
        # Set the context for a subsequent query
        query.set_context({"person_name": name})
        # Set source, if known
        if source is not None:
            query.set_source(source)
        response = dict(answer=answer)
    else:
        # Not voice
        voice_answer = ""
        titles = _query_person_titles(session, name)
        # Now, create a list of articles where this person name appears
        articles = _query_article_list(session, name)
        response = dict(answers=titles, sources=articles)
        if titles and "answer" in titles[0]:
            # 'Már Guðmundsson er seðlabankastjóri.'
            answer = titles[0]["answer"]
            # Set the context for a subsequent query
            query.set_context({"person_name": name})
        else:
            answer = f"Nafnið {icequote(name)} finnst ekki."
    return response, answer, voice_answer


# Try to avoid titles that simply say that A is the husband/wife of B,
# or something similar
_DONT_LIKE_TITLE = (
    "maki",
    "eiginmaður",
    "eiginkona",
    "kærasti",
    "kærasta",
    "sambýlismaður",
    "sambýliskona",
)


def query_person_title(session: Session, name: str) -> Tuple[str, Optional[str]]:
    """Return the most likely title for a person"""

    def we_dont_like(answer: str) -> bool:
        """Return False if we don't like this title and
        would prefer another one"""
        # Skip titles that simply say that somebody is the husband or
        # wife of somebody else
        return answer.startswith(_DONT_LIKE_TITLE)

    rl = _query_person_titles(session, name)
    len_rl = len(rl)
    index = 0
    while index < len_rl and we_dont_like(rl[index]["answer"]):
        index += 1
    if index >= len_rl:
        # If we don't like any answer anyway, go back to the topmost one
        index = 0
    if index >= len_rl:
        return "", None
    return correct_spaces(rl[index]["answer"]), rl[index]["sources"][0]["domain"]


def query_title(query: Query, session: Session, title: str) -> AnswerTuple:
    """A query for a person by title"""
    # !!! Consider doing a LIKE '%title%', not just LIKE 'title%'
    # We impose a LIMIT of 1024 on each query result,
    # since the query may return many names (for instance 'Hver er formaður?'),
    # and getting more name mentions than this is not likely to significantly
    # affect the outcome.
    QUERY_LIMIT = 1024
    rd: RegisterType = defaultdict(dict)
    title_lc = title.lower()  # Query by lowercase title
    q = (
        session.query(
            Person.name,
            Article.id,
            Article.timestamp,
            Article.heading,
            Root.domain,
            Article.url,
        )
        .filter(Person.title_lc.like(title_lc + " %") | (Person.title_lc == title_lc))
        .filter(Root.visible == True)
        .join(Article, Article.url == Person.article_url)
        .join(Root)
        .order_by(desc(cast(Column[DateTime], Article.timestamp)))
        .limit(QUERY_LIMIT)
        .all()
    )
    # Append names from the persons table
    append_names(rd, q, prop_func=lambda x: x.name)
    # Also append definitions from the entities table, if any
    q = (
        session.query(
            Entity.name,
            Article.id,
            Article.timestamp,
            Article.heading,
            Root.domain,
            Article.url,
        )
        .filter(Entity.definition == title)
        .filter(Root.visible == True)
        .join(Article, Article.url == Entity.article_url)
        .join(Root)
        .order_by(desc(Article.timestamp))
        .limit(QUERY_LIMIT)
        .all()
    )
    append_names(rd, q, prop_func=lambda x: x.name)
    response = make_response_list(rd)
    answer: str
    voice_answer: str
    voice_title = gssml(title, type="generic")
    if response and title and "answer" in response[0]:
        first_response = response[0]
        # Return 'Seðlabankastjóri er Már Guðmundsson.'
        answer = first_response["answer"]
        voice_answer = f"{voice_title} er {gssml(answer, type='person')}."
        # Store the person name in the query context
        # so it can be referred to in subsequent queries
        query.set_context({"person_name": answer})
        if first_response.get("sources"):
            first_source = first_response["sources"][0]["domain"]
            query.set_source(first_source)
    else:
        answer = f"Ekkert nafn finnst með titilinn {icequote(title)}."
        voice_answer = f"Ég veit ekki hver er {voice_title}."
    return response, answer, voice_answer


def _query_entity_definitions(session: Session, name: str) -> List[Dict[str, Any]]:
    """A query for definitions of an entity by name"""
    # Note: the comparison below between name_lc and name
    # is automatically case-insensitive, so name.lower() is not required
    q = (
        session.query(
            Entity.verb,
            Entity.definition,
            Article.id,
            Article.timestamp,
            Article.heading,
            Root.domain,
            Article.url,
        )
        .filter_by(name_lc=name)
        .filter(Root.visible == True)
        .join(Article, Article.url == Entity.article_url)
        .join(Root)
        .order_by(Article.timestamp)
        .all()
    )
    return prepare_response(q, prop_func=lambda x: x.definition)


def query_entity(query: Query, session: Session, name: str) -> AnswerTuple:
    """A query for an entity by name"""
    titles = _query_entity_definitions(session, name)
    articles = _query_article_list(session, name)
    response: ResponseDict = dict(answers=titles, sources=articles)
    if titles and "answer" in titles[0]:
        # 'Mál og menning er bókmenntafélag.'
        answer = titles[0]["answer"]
        answer = cap_first(answer)
        uc_name = cap_first(name)
        voice_answer = (
            f"{gssml(uc_name, type='entity')} er {gssml(answer, type='entity')}."
        )
        if "sources" in titles[0]:
            source = titles[0]["sources"][0]["domain"]
            query.set_source(source)
        query.set_context({"entity_name": uc_name})
    else:
        answer = f"Engin skilgreining finnst á nafninu {icequote(name)}."
        voice_answer = f"Ég veit ekki hvað {gssml(name, type='entity')} er."
        if query.is_voice:
            # Rather than accept this as a voice query
            # for an entity that is not found, return an
            # error and thereby give other query handlers
            # a chance to parse this
            query.set_error("E_ENTITY_NOT_FOUND")
    return response, answer, voice_answer


def query_entity_def(session: Session, name: str) -> str:
    """Return a single (best) definition of an entity"""
    rl = _query_entity_definitions(session, name)
    return correct_spaces(rl[0]["answer"]) if rl else ""


def query_company(
    query: Query, session: Session, name: str
) -> Tuple[List[Dict[str, Any]], str, str]:
    """A query for an company in the entities table"""
    # Create a query name by cutting off periods at the end
    # (hf. -> hf) and adding a percent pattern match at the end
    qname = name.strip()
    while qname and qname[-1] == ".":
        qname = qname[:-1]
    q = (
        session.query(
            Entity.verb,
            Entity.definition,
            Article.id,
            Article.timestamp,
            Article.heading,
            Root.domain,
            Article.url,
        )
        .filter(Root.visible == True)
        .join(Article, Article.url == Entity.article_url)
        .join(Root)
        .order_by(Article.timestamp)
    )
    q = q.filter(Entity.name.like(qname + "%"))
    q = q.all()
    response = prepare_response(q, prop_func=lambda x: x.definition)
    if response and response[0]["answer"]:
        answer = response[0]["answer"]
        voice_answer = f"{gssml(name, type='entity')} er {answer}."
    else:
        answer = f"Engin skilgreining finnst á nafninu {icequote(name)}."
        voice_answer = f"Ég veit ekki hvað {gssml(name, type='company')} er."
    return response, answer, voice_answer


def query_word(query: Query, session: Session, stem: str) -> AnswerTuple:
    """A query for words related to the given stem"""
    # Count the articles where the stem occurs
    acnt = ArticleCountQuery.count(stem, enclosing_session=session)
    if acnt:
        rlist = RelatedWordsQuery.rel(stem, enclosing_session=session) or []
    else:
        rlist = []
    # Convert to an easily serializable dict
    # Exclude the original search stem from the result
    return (
        dict(
            count=acnt,
            answers=[
                dict(stem=rstem, cat=rcat) for rstem, rcat, _ in rlist if rstem != stem
            ],
        ),
        "",
        None,
    )


def launch_search(query: Query, session: Session, qkey: str) -> AnswerTuple:
    """Launch a search with the given search terms"""
    toklist = query.token_list
    assert toklist is not None
    pgs, _ = TreeUtility.raw_tag_toklist(toklist)  # root=_QUERY_ROOT

    # Collect the list of search terms
    terms: List[Tuple[str, str]] = []
    tweights: List[TermDict] = []
    fixups: List[Tuple[TermDict, int]] = []
    for pg in pgs:
        for sent in pg:
            for t in sent:
                # Obtain search stems for the tokens.
                d = TermDict(x=t.get("x", ""), w=0.0)
                tweights.append(d)
                # The terms are represented as (stem, category) tuples.
                stems = stems_of_token(t)
                if stems:
                    terms.extend(stems)
                    fixups.append((d, len(stems)))

    assert sum(n for _, n in fixups) == len(terms)

    if Settings.DEBUG:
        print(f"Terms are:\n   {terms}")

    # Launch the search and return the answers, as well as the
    # search terms augmented with information about
    # whether and how they were used
    result = Search.list_similar_to_terms(session, terms, _MAXLEN_SEARCH)

    if "weights" not in result or not result["weights"]:
        # Probably unable to connect to the similarity server
        raise RuntimeError("Unable to connect to the similarity server")

    weights = result["weights"]
    assert len(weights) == len(terms)
    # Insert the weights at the proper places in the
    # token weight list
    index = 0
    for d, n in fixups:
        d["w"] = sum(weights[index : index + n]) / n
        index += n
    return dict(answers=result["articles"], weights=tweights), "", None


def repeat_query(query: Query, session: Session, qkey: str) -> AnswerTuple:
    """Request to repeat the result of the last query"""
    last = query.last_answer()
    if last is None:
        answer = "Ekkert nýlegt svar."
        voice_answer = "Ég hef ekki svarað neinu nýlega."
    else:
        answer, voice_answer = last
    # Put a period at the end of the beautified query,
    # instead of a question mark
    query.query_is_command()
    response = dict(answer=answer)
    return response, answer, voice_answer


# Map query types to handler functions
_QFUNC: Dict[str, Callable[[Query, Session, str], AnswerTuple]] = {
    "Person": query_person,
    "Title": query_title,
    "Entity": query_entity,
    "Company": query_company,
    "Word": query_word,
    "Search": launch_search,
    "Repeat": repeat_query,
}

# Query types that are not supported for voice queries
_Q_NO_VOICE = frozenset(("Search", "Word"))

# Query types that are only supported for voice queries
_Q_ONLY_VOICE = frozenset(("Repeat",))


def sentence(state: QueryStateDict, result: Result) -> None:
    """Called when sentence processing is complete"""
    q: Query = state["query"]
    if "qtype" not in result:
        q.set_error("E_QUERY_NOT_UNDERSTOOD")
        return
    if q.is_voice and result.qtype in _Q_NO_VOICE:
        # We don't do topic searches or word relationship
        # queries via voice; that would be pretty meaningless
        q.set_error("E_VOICE_NOT_SUPPORTED")
        return
    if not q.is_voice and result.qtype in _Q_ONLY_VOICE:
        # We don't allow repeat requests in non-voice queries
        q.set_error("E_ONLY_VOICE_SUPPORTED")
        return

    # Successfully matched a query type
    q.set_qtype(result.qtype)
    q.set_key(result.qkey)

    if result.qtype == "Search":
        # For searches, don't add a question mark at the end
        if q.beautified_query.endswith("?") and not q.query.endswith("?"):
            q.set_beautified_query(q.beautified_query[:-1])
    session = state["session"]
    # Select a query function and exceute it
    qfunc = _QFUNC.get(result.qtype)
    answer: str
    response: ResponseType
    if qfunc is None:
        answer = cast(str, result.qtype + ": " + result.qkey)
        response = dict(answer=answer)
        q.set_answer(response, answer)
        return
    try:
        response, answer, voice_answer = qfunc(q, session, result.qkey)
        q.set_answer(response, answer, voice_answer)
    except AssertionError:
        raise
    except Exception as e:
        q.set_error(f"E_EXCEPTION: {e}")


# The following functions correspond to grammar nonterminals (see Greynir.grammar)
# and are called during tree processing (depth-first, i.e. bottom-up navigation)


def QPerson(node: Node, params: ParamList, result: Result) -> None:
    """Person query"""
    result.qtype = "Person"
    if "mannsnafn" in result:
        result.qkey = result.mannsnafn
    elif "sérnafn" in result:
        result.qkey = result.sérnafn
    elif "persónufornafn" in result:
        result.qkey = result.persónufornafn
    else:
        assert False


def QPersonPronoun(node: Node, params: ParamList, result: Result) -> None:
    """Persónufornafn: hann, hún, það"""
    result.persónufornafn = result._nominative


def QCompany(node: Node, params: ParamList, result: Result) -> None:
    result.qtype = "Company"
    result.qkey = result.fyrirtæki


def QEntity(node: Node, params: ParamList, result: Result) -> None:
    result.qtype = "Entity"
    assert "qkey" in result


def QTitle(node: Node, params: ParamList, result: Result) -> None:
    result.qtype = "Title"
    result.qkey = result.titill


def QWord(node: Node, params: ParamList, result: Result) -> None:
    result.qtype = "Word"
    assert "qkey" in result


def QSearch(node: Node, params: ParamList, result: Result) -> None:
    result.qtype = "Search"
    # Return the entire query text as the search key
    result.qkey = result._text


def QRepeat(node: Node, params: ParamList, result: Result) -> None:
    """Request to repeat the last query answer"""
    result.qkey = ""
    result.qtype = "Repeat"


def Sérnafn(node: Node, params: ParamList, result: Result) -> None:
    """Sérnafn, stutt eða langt"""
    result.sérnafn = result._nominative


def Fyrirtæki(node: Node, params: ParamList, result: Result) -> None:
    """Fyrirtækisnafn, þ.e. sérnafn + ehf./hf./Inc. o.s.frv."""
    result.fyrirtæki = result._nominative


def Mannsnafn(node: Node, params: ParamList, result: Result) -> None:
    """Hreint mannsnafn, þ.e. án ávarps og titils"""
    result.mannsnafn = result._nominative


def EfLiður(node: Node, params: ParamList, result: Result) -> None:
    """Eignarfallsliðir haldast óbreyttir,
    þ.e. þeim á ekki að breyta í nefnifall"""
    result._nominative = result._text


def FsMeðFallstjórn(node: Node, params: ParamList, result: Result) -> None:
    """Forsetningarliðir haldast óbreyttir,
    þ.e. þeim á ekki að breyta í nefnifall"""
    result._nominative = result._text


def QEntityKey(node: Node, params: ParamList, result: Result) -> None:
    if "sérnafn" in result:
        result.qkey = result.sérnafn
    else:
        result.qkey = result._nominative


def QTitleKey(node: Node, params: ParamList, result: Result) -> None:
    """Titill"""
    result.titill = result._nominative


def QWordNounKey(node: Node, params: ParamList, result: Result) -> None:
    result.qkey = result._canonical


def QWordPersonKey(node: Node, params: ParamList, result: Result) -> None:
    if "mannsnafn" in result:
        result.qkey = result.mannsnafn
    elif "sérnafn" in result:
        result.qkey = result.sérnafn
    else:
        result.qkey = result._nominative


def QWordEntityKey(node: Node, params: ParamList, result: Result) -> None:
    result.qkey = result._nominative


def QWordVerbKey(node: Node, params: ParamList, result: Result) -> None:
    result.qkey = result._root<|MERGE_RESOLUTION|>--- conflicted
+++ resolved
@@ -46,17 +46,11 @@
 from reynir import TOK, Tok, correct_spaces
 from reynir.bintokenizer import stems_of_token
 from search import Search
-<<<<<<< HEAD
-from query import AnswerTuple, Query, ResponseDict, ResponseType, QueryStateDict
-from queries import read_grammar_file
-from tree import Result, Node, ParamList
-=======
 from speech.trans import gssml
 from queries import AnswerTuple, Query, ResponseDict, ResponseType, QueryStateDict
-from tree import Result, Node
+from tree import Result, Node, ParamList
 from utility import cap_first, icequote
 from queries.util import read_grammar_file
->>>>>>> 29e56a39
 
 
 # The type of a name/entity register
