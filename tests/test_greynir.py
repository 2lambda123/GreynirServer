--- conflicted
+++ resolved
@@ -104,19 +104,12 @@
     assert "voice" in json
     # assert json["voice"] == "Vagn númer 17 kemur klukkan 15 33"
 
-<<<<<<< HEAD
-    # Time queries
-=======
     # Time module
->>>>>>> 454bd4c3
     resp = client.get("/query.api?voice=1&q=hvað er klukkan í Kaupmannahöfn?")
     json = validate_json(resp)
     assert json["qtype"] == "Time"
     assert "answer" in json
-<<<<<<< HEAD
-=======
     assert re.search(r"^\d\d:\d\d$", json["answer"])
->>>>>>> 454bd4c3
     assert "voice" in json
 
     # Arithmetic module
@@ -129,10 +122,7 @@
         "hver er kvaðratrótin af 256": "16",
         "hvað er 12 í þriðja veldi": "1728",
         "hvað er 17 prósent af 20": "3,4",
-<<<<<<< HEAD
-=======
         # "hvað er sjö þúsund deilt með átta hundruð og tólf": "8,62"
->>>>>>> 454bd4c3
     }
 
     for q, a in ARITHM_QUERIES.items():
@@ -142,7 +132,6 @@
         assert "answer" in json
         assert json["answer"] == a
 
-<<<<<<< HEAD
     # Location module
     # No API key on test server!
     # resp = client.get(
@@ -157,8 +146,6 @@
 
     # TODO: Add tests for weather module
 
-=======
->>>>>>> 454bd4c3
 
 def test_processors():
     """ Try to import all tree/token processors by instantiating Processor object """
