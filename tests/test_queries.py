"""

    Greynir: Natural language processing for Icelandic

    Copyright (C) 2022 Miðeind ehf.

       This program is free software: you can redistribute it and/or modify
       it under the terms of the GNU General Public License as published by
       the Free Software Foundation, either version 3 of the License, or
       (at your option) any later version.
       This program is distributed in the hope that it will be useful,
       but WITHOUT ANY WARRANTY; without even the implied warranty of
       MERCHANTABILITY or FITNESS FOR A PARTICULAR PURPOSE.  See the
       GNU General Public License for more details.

    You should have received a copy of the GNU General Public License
    along with this program.  If not, see http://www.gnu.org/licenses/.


    Tests for the query modules in the queries/ directory

"""

from typing import Dict, Optional, Any

import re
import os
import sys
import pytest
from copy import deepcopy
from datetime import datetime, timedelta
from urllib.parse import urlencode

from flask.testing import FlaskClient

# Shenanigans to enable Pytest to discover modules in the
# main workspace directory (the parent of /tests)
basepath, _ = os.path.split(os.path.realpath(__file__))
mainpath = os.path.join(basepath, "..")
if mainpath not in sys.path:
    sys.path.insert(0, mainpath)

from main import app

from settings import changedlocale
from db import SessionContext
from db.models import Query, QueryData, QueryLog
from queries import ResponseDict
from utility import read_api_key
from speech.trans import strip_markup


@pytest.fixture
def client() -> FlaskClient:
    """Instantiate Flask's modified Werkzeug client to use in tests"""
    app.config["TESTING"] = True
    app.config["DEBUG"] = True
    return app.test_client()


# Expected content type of all query responses
API_CONTENT_TYPE = "application/json"


# Client ID used for all query module tests (unless overridden)
DUMMY_CLIENT_ID = "QueryTesting123"


# API endpoints tested in this module
QUERY_API_ENDPOINT = "/query.api"
QUERY_HISTORY_API_ENDPOINT = "/query_history.api"


def qmcall(
    c: FlaskClient, qdict: Dict[str, Any], qtype: Optional[str] = None
) -> ResponseDict:
    """Use passed client object to call query API with
    query string key value pairs provided in dict arg."""

    assert isinstance(c, FlaskClient)

    # test=1 ensures that we bypass the cache and have a (fixed) location
    if "test" not in qdict:
        qdict["test"] = True

    # private=1 makes sure the query isn't logged. This prevents the tests from
    # populating the local database query logging table. Some tests may rely
    # on query history, in which case private=False should be explicitly specified.
    if "private" not in qdict:
        qdict["private"] = True

    if "client_id" not in qdict:
        qdict["client_id"] = DUMMY_CLIENT_ID

    # Create query string
    qstr = urlencode(qdict)

    # Use client to call API endpoint
    r = c.get(f"{QUERY_API_ENDPOINT}?{qstr}")

    # Basic validation of response
    assert r.content_type.startswith(API_CONTENT_TYPE)
    assert r.is_json
    json = r.get_json()
    assert json
    assert "valid" in json
    assert json["valid"]
    assert "error" not in json
    assert "qtype" in json  # All query modules should set a query type
    assert "answer" in json
    if "voice" in qdict and qdict["voice"]:
        assert "voice" in json

    if qtype is not None:
        assert json["qtype"] == qtype

    return json


def _query_data_cleanup() -> None:
    """Delete any queries or query data logged as
    result of query module tests."""

    with SessionContext(commit=True) as session:
        session.execute(
            Query.table().delete().where(Query.client_id == DUMMY_CLIENT_ID)
        )
        session.execute(
            QueryData.table().delete().where(QueryData.client_id == DUMMY_CLIENT_ID)
        )
        # Note: there is no client_id associated w. entries in the QueryLog table
        # so we cannot delete the logged queries there by this criterion.
        # session.execute(
        #     QueryLog.table().delete().where(QueryLog.client_id == DUMMY_CLIENT_ID)
        # )


FLOAT_RE = re.compile(r"\d+(,\d+)?")
NUM_RE = re.compile(r"\d")


def _has_no_numbers(v: str) -> bool:
    return NUM_RE.search(strip_markup(v)) is None


def has_google_api_key() -> bool:
    return read_api_key("GoogleServerKey") != ""


def has_ja_api_key() -> bool:
    return read_api_key("JaServerKey") != ""


def has_greynir_api_key() -> bool:
    return read_api_key("GreynirServerKey") != ""


def test_nonsense(client: FlaskClient) -> None:
    """Make sure nonsensical queries are not answered."""

    qstr = {"q": "blergh smergh vlurgh", "test": True, "private": True}
    r = client.get("/query.api?" + urlencode(qstr))
    assert r.content_type.startswith(API_CONTENT_TYPE)
    assert r.is_json
    json = r.get_json()
    assert json
    assert "valid" in json
    assert json["valid"] == True
    assert "error" in json
    assert "answer" not in json
    assert "voice" not in json


def test_arithmetic(client: FlaskClient) -> None:
    """Arithmetic module."""

    ARITHM_QUERIES = {
        "hvað er 17 deilt með fjórum": "4,25",
        "hvað er fimm sinnum tólf": "60",
        "hvað er 12 sinnum 12?": "144",
        "hvað er nítján plús 3": "22",
        "hvað er nítján plús þrír": "22",
        "hvað er nítján + 3": "22",
        "hvað er 19 + 3": "22",
        "hvað er 19 + þrír": "22",
        "hvað er hundrað mínus sautján": "83",
        "hvað er hundrað - sautján": "83",
        "hvað er 100 - sautján": "83",
        "hvað er 100 - 17": "83",
        "hvað er 17 / 4": "4,25",
        "hvað er 18 deilt með þrem": "6",
        "hvað er 18 / þrem": "6",
        "hvað er 18 / 3": "6",
        "hver er kvaðratrótin af 256": "16",
        "hvað er 12 í þriðja veldi": "1728",
        "hvað eru tveir í tíunda veldi": "1024",
        "hvað eru 17 prósent af 20": "3,4",
        "hvað er 7000 deilt með 812": "8,62",
        "hvað er þrisvar sinnum sjö": "21",
        "hvað er fjórðungur af 28": "7",
        "hvað er einn tuttugasti af 192": "9,6",
        "reiknaðu 7 sinnum 7": "49",
        "reiknaðu 7 x 7": "49",
        "reiknaðu sjö x 7": "49",
        "reiknaðu nítján x sjö": "133",
        "geturðu reiknað kvaðratrótina af 9": "3",
        "hvað er 8900 með vaski": "11.036",
        "hvað eru 7500 krónur með virðisaukaskatti": "9.300",
        "hvað er 9300 án vask": "7.500",
        "hvað er pí deilt með pí": "1",
        "hvað er pí / pí": "1",
        "hvað er pí í öðru veldi": "9,87",
        "hvað er tíu deilt með pí": "3,18",
    }

    for q, a in ARITHM_QUERIES.items():
        json = qmcall(client, {"q": q, "voice": True}, "Arithmetic")
        assert json["answer"] == a
        assert _has_no_numbers(json["voice"])

    json = qmcall(client, {"q": "hvað er pí", "private": False}, "PI")
    assert "π" in json["answer"]
    assert "3,14159" in json["answer"]

    json = qmcall(client, {"q": "hvað er það sinnum tveir"}, "Arithmetic")
    assert json["answer"].startswith("6,")

    _query_data_cleanup()  # Remove any data logged to DB on account of tests


def test_builtin(client: FlaskClient) -> None:
    """Person and entity title queries are tested using a dummy database
    populated with data from SQL file tests/files/populate_testdb.sql."""

    # Builtin module: title
    json = qmcall(client, {"q": "hver er viðar þorsteinsson", "voice": True}, "Person")
    assert "Viðar Þorsteinsson er " in json["voice"]
    assert json["voice"].endswith(".")

    # Builtin module: title
    json = qmcall(client, {"q": "hver er björn þorsteinsson", "voice": True}, "Person")
    assert "Björn Þorsteinsson er " in json["voice"]
    assert json["voice"].endswith(".")

    # Builtin module: person
    json = qmcall(client, {"q": "hver er forsætisráðherra", "voice": True}, "Title")
    assert "Forsætisráðherra er " in json["voice"]
    assert json["voice"].endswith(".")

    # TODO: Why is this disabled?
    # Builtin module: person w. title w. uppercase name
    # json = qmcall(client, {"q": "hver er forstjóri sjóvá", "voice": True}, "Title")
    # assert json["voice"].startswith("Forstjóri") and "Jón Jónsson" in json["voice"]

    # Builtin module: entities
    # json = qmcall(client, {"q": "hvað er Nox Medical"}, "Entity")
    # assert "nýsköpunarfyrirtæki" in json["answer"].lower()
    # assert json["key"] == "Nox Medical"


def test_bus(client: FlaskClient) -> None:
    """Bus module."""

    json = qmcall(
        client, {"q": "hvaða stoppistöð er næst mér", "voice": True}, "NearestStop"
    )
    assert json["answer"] == "Fiskislóð."
    assert (
        json["voice"]
        == "Næsta stoppistöð er Fiskislóð; þangað eru þrjú hundruð og tíu metrar."
    )

    json = qmcall(
        client,
        {"q": "hvenær er von á vagni númer 17", "voice": True, "test": False},
        "ArrivalTime",
    )
    assert json["answer"] == "Staðsetning óþekkt."  # No location info available

    json = qmcall(
        client,
        {"q": "hvenær kemur strætó númer 14 á Grandagarð", "voice": True},
        "ArrivalTime",
    )
    assert json["answer"]
    assert _has_no_numbers(json["voice"])

    json = qmcall(
        client,
        {"q": "hvenær kemur strætó á hlemm", "voice": True},
        "ArrivalTime",
    )
    assert json["answer"].endswith("Spurðu um eina þeirra.")
    assert _has_no_numbers(json["voice"])

    json = qmcall(
        client,
        {"q": "hvenær kemur strætó", "voice": True},
        "ArrivalTime",
    )
    assert json["answer"]
    assert _has_no_numbers(json["voice"])

    json = qmcall(
        client,
        {
            "q": "hvaða leiðir stoppa í Bíó Paradís?",
            "voice": True,
            "private": False,
        },
        "WhichRoute",
    )
    assert (
        json["answer"]
        and "stoppar" not in json["answer"]
        and "stoppa" in json["answer"]
        #   (^ Multiple routes go through Bíó Paradís)
    )
    assert _has_no_numbers(json["voice"])
    # Following query relies on the query above
    json = qmcall(
        client,
        {"q": "hvenær kemur strætisvagn fjórtán þangað?", "voice": True},
        "ArrivalTime",
    )
    assert json["answer"] and "Bíó Paradís" in json["answer"]
    assert (
        _has_no_numbers(json["voice"])
        and "Bíó Paradís" in json["voice"]
        and "fjórtán" in json["voice"]
    )

    json = qmcall(
        client,
        {"q": "Klukkan hvað stöðvar sexan á Hlemmi?", "voice": True},
        "ArrivalTime",
    )
    assert json["answer"]
    assert _has_no_numbers(json["voice"])

    json = qmcall(
        client,
        {
            "q": "hvaða leiðir stoppa á Mýrarvegi Hringteig?",
            "voice": True,
        },
        "WhichRoute",
    )
    assert "Mýrarvegi / Hringteig" in json["answer"]
    assert _has_no_numbers(json["voice"])

<<<<<<< HEAD
    import straeto

    if len(straeto.BusStop.named("Naustabraut / Davíðshagi A")) == 0:
        # Stop doesn't exist in old stops.txt file in straeto package
        return
=======
    # TODO: bus module picks stop closest to user
    return
>>>>>>> 249bd410

    json = qmcall(
        client,
        {
            "q": "hvaða leiðir stoppa á Naustabraut Davíðshagi A?",
            "voice": True,
        },
        "WhichRoute",
    )
    assert "Naustabraut / Davíðshaga A" in json["answer"]
    assert (
        _has_no_numbers(json["voice"])
        and "Naustabraut / Davíðshaga austur" in json["voice"]
    )

    json = qmcall(
        client,
        {
            "q": "hvaða leiðir stoppa á Naustabraut Davíðshaga A?",
            "voice": True,
        },
        "WhichRoute",
    )
    assert "Naustabraut / Davíðshaga A" in json["answer"]
    assert (
        _has_no_numbers(json["voice"])
        and "Naustabraut / Davíðshaga austur" in json["voice"]
    )

    # json = qmcall(
    #     client,
    #     {
    #         "q": "hvaða leiðir stoppa á Naustabraut Davíðshaga austur?",
    #         "voice": True,
    #     },
    #     "WhichRoute",
    # )
    # assert "Naustabraut / Davíðshaga A" in json["answer"]
    # assert (
    #     _has_no_numbers(json["voice"])
    #     and "Naustabraut / Davíðshaga austur" in json["voice"]
    # )

    _query_data_cleanup()  # Remove any data logged to DB on account of tests


def test_counting(client: FlaskClient) -> None:
    """Counting module."""

    json = qmcall(client, {"q": "teldu frá einum upp í tíu", "voice": True}, "Counting")
    assert json["answer"] == "1…10"
    assert _has_no_numbers(json["voice"])

    json = qmcall(client, {"q": "teldu hratt niður frá 4", "voice": True}, "Counting")
    assert json["answer"] == "3…0"
    assert _has_no_numbers(json["voice"])
    assert "<break time=" in json["voice"]

    json = qmcall(
        client, {"q": "nennirðu að telja niður frá 24", "voice": True}, "Counting"
    )
    assert json["answer"] == "23…0"
    assert _has_no_numbers(json["voice"])

    json = qmcall(client, {"q": "teldu upp að 5000", "voice": True}, "Counting")
    assert len(json["voice"]) < 100
    assert _has_no_numbers(json["voice"])


def test_currency(client: FlaskClient) -> None:
    """Currency module."""

    json = qmcall(
        client, {"q": "hvert er gengi dönsku krónunnar?", "voice": True}, "Currency"
    )
    assert FLOAT_RE.fullmatch(json["answer"]) is not None
    assert _has_no_numbers(json["voice"])

    json = qmcall(client, {"q": "hvað kostar evran", "voice": True}, "Currency")
    assert FLOAT_RE.fullmatch(json["answer"]) is not None
    assert _has_no_numbers(json["voice"])

    json = qmcall(
        client,
        {"q": "hvað kostar bandaríkjadalur mikið í krónum", "voice": True},
        "Currency",
    )
    assert FLOAT_RE.fullmatch(json["answer"]) is not None
    assert _has_no_numbers(json["voice"])

    json = qmcall(
        client,
        {"q": "Hvert er gengi krónunnar gagnvart dollara í dag?", "voice": True},
        "Currency",
    )
    assert FLOAT_RE.fullmatch(json["answer"]) is not None
    assert _has_no_numbers(json["voice"])

    json = qmcall(
        client,
        {"q": "hvert er gengi krónunnar á móti dollara í dag", "voice": True},
        "Currency",
    )
    assert FLOAT_RE.fullmatch(json["answer"]) is not None
    assert _has_no_numbers(json["voice"])

    json = qmcall(
        client,
        {"q": "hvað eru tíu þúsund krónur margir dalir", "voice": True},
        "Currency",
    )
    assert FLOAT_RE.fullmatch(json["answer"]) is not None
    assert _has_no_numbers(json["voice"])

    json = qmcall(
        client,
        {
            "q": "hvað eru þrettán hundruð fjörutíu og sex krónur margir dalir",
            "voice": True,
        },
        "Currency",
    )
    assert FLOAT_RE.fullmatch(json["answer"]) is not None
    assert _has_no_numbers(json["voice"])

    json = qmcall(
        client,
        {"q": "hvað eru átján milljónir króna margir dalir", "voice": True},
        "Currency",
    )
    assert re.search(r"^[\d\.]+(,\d+)?$", json["answer"]) is not None
    assert _has_no_numbers(json["voice"])

    json = qmcall(
        client, {"q": "hvað eru 79 dollarar margar evrur?", "voice": True}, "Currency"
    )
    assert FLOAT_RE.fullmatch(json["answer"]) is not None
    assert _has_no_numbers(json["voice"])

    json = qmcall(
        client,
        {"q": "hvað eru 79.50 dollarar margar evrur?", "voice": True},
        "Currency",
    )
    assert FLOAT_RE.fullmatch(json["answer"]) is not None
    assert _has_no_numbers(json["voice"])

    json = qmcall(
        client,
        {"q": "hvað eru 79,50 dollarar margar evrur?", "voice": True},
        "Currency",
    )
    assert FLOAT_RE.fullmatch(json["answer"]) is not None
    assert _has_no_numbers(json["voice"])

    json = qmcall(
        client,
        {"q": "hvað eru þrjátíu og fjórir komma sex fjórir dollarar margar evrur?"},
        "Currency",
    )
    json2 = qmcall(
        client,
        {"q": "hvað eru 34,64 dollarar margar evrur?"},
        "Currency",
    )
    assert (
        FLOAT_RE.fullmatch(json["answer"]) is not None
        and json["answer"] == json2["answer"]
    )

    json = qmcall(
        client, {"q": "hvað er ein komma ein evra margar krónur?"}, "Currency"
    )
    json2 = qmcall(
        client,
        {"q": "hvað er 1,1 evra margar krónur?"},
        "Currency",
    )
    assert (
        FLOAT_RE.fullmatch(json["answer"]) is not None
        and json["answer"] == json2["answer"]
    )

    json = qmcall(
        client,
        {"q": "hvað eru ein komma þrjátíu og tvær evrur margar krónur?"},
        "Currency",
    )
    json2 = qmcall(
        client,
        {"q": "hvað eru 1.32 evrur margar krónur?"},
        "Currency",
    )
    assert (
        FLOAT_RE.fullmatch(json["answer"]) is not None
        and json["answer"] == json2["answer"]
    )


def test_date(client: FlaskClient) -> None:
    """Date module."""

    SPECIAL_DAYS = (
        "jólin",
        "gamlársdagur",
        "nýársdagur",
        "hvítasunna",
        "páskar",
        "þjóðhátíðardagurinn",
        "baráttudagur verkalýðsins",
        "öskudagur",
        "skírdagur",
        "sumardagurinn fyrsti",
        "verslunarmannahelgi",
        "þorláksmessa",
        "föstudagurinn langi",
        "menningarnótt",
        "sjómannadagurinn",
        "dagur íslenskrar tungu",
        "annar í jólum",
        "feðradagur",
        "mæðradagurinn",
    )
    for d in SPECIAL_DAYS:
        qstr = "hvenær er " + d
        json = qmcall(client, {"q": qstr}, "Date")

    json = qmcall(client, {"q": "hver er dagsetningin?", "voice": True}, "Date")
    assert json["answer"].endswith(datetime.now().strftime("%Y"))
    assert "tvö þúsund" in json["voice"]

    json = qmcall(client, {"q": "hvaða dagur er í dag?", "voice": True}, "Date")
    assert json["answer"].endswith(datetime.now().strftime("%Y"))
    assert "tvö þúsund" in json["voice"]

    json = qmcall(client, {"q": "hvaða dagur er á morgun", "voice": True}, "Date")
    assert json["answer"].endswith(datetime.now().strftime("%Y"))
    assert "tvö þúsund" in json["voice"]

    json = qmcall(client, {"q": "hvaða mánaðardagur var í gær", "voice": True}, "Date")
    assert " 20" in json["answer"]
    assert "tvö þúsund" in json["voice"]

    json = qmcall(
        client, {"q": "Hvað eru margir dagar til jóla?", "voice": True}, "Date"
    )
    assert re.search(r"^\d+", json["answer"])
    assert "dag" in json["voice"]

    json = qmcall(client, {"q": "Hvað eru margir dagar í 12. maí?"}, "Date")
    assert "dag" in json["answer"] or "á morgun" in json["answer"]

    # Tests to make sure this kind of query isn't caught by the distance module
    json = qmcall(client, {"q": "Hvað er langt í jólin?"}, "Date")
    json = qmcall(client, {"q": "Hvað er langt í páska?"}, "Date")

    now = datetime.utcnow()

    with changedlocale(category="LC_TIME"):
        # Today
        dstr = now.date().strftime("%-d. %B")
        json = qmcall(client, {"q": "Hvað eru margir dagar í " + dstr})
        assert "í dag" in json["answer"]
        # Tomorrow
        dstr = (now.date() + timedelta(days=1)).strftime("%-d. %B")
        json = qmcall(client, {"q": "Hvað eru margir dagar í " + dstr})
        assert "á morgun" in json["answer"]

    json = qmcall(client, {"q": "hvaða ár er núna?", "voice":True}, "Date")
    assert str(now.year) in json["answer"]
    assert _has_no_numbers(json["voice"])

    json = qmcall(client, {"q": "er hlaupár?", "voice":True}, "Date")
    assert str(now.year) in json["answer"]
    assert _has_no_numbers(json["voice"])

    json = qmcall(client, {"q": "er 2020 hlaupár?", "voice": True}, "Date")
    assert "var hlaupár" in json["answer"]
    assert "tvö þúsund og tuttugu" in json["voice"]

    json = qmcall(client, {"q": "var árið 1999 hlaupár?", "voice": True}, "Date")
    assert "ekki hlaupár" in json["answer"]
    assert "nítján hundruð níutíu og níu" in json["voice"]

    json = qmcall(
        client, {"q": "hvað eru margir dagar í desember", "voice": True}, "Date"
    )
    assert json["answer"].startswith("31")
    assert "dag" in json["answer"]
    assert "þrjátíu og einn" in json["voice"]

    json = qmcall(
        client, {"q": "hvað eru margir dagar í febrúar 2024", "voice": True}, "Date"
    )
    assert json["answer"].startswith("29")
    assert "dag" in json["answer"]
    assert "tuttugu og níu" in json["voice"]

    json = qmcall(client, {"q": "Hvað er langt fram að verslunarmannahelgi"}, "Date")
    assert re.search(r"^\d+", json["answer"])

    # json = qmcall(client, {"q": "hvað er langt liðið frá uppstigningardegi"}, "Date")
    # assert re.search(r"^\d+", json["answer"])

    json = qmcall(client, {"q": "hvenær eru jólin", "voice": True}, "Date")
    assert "25" in json["answer"]
    assert "tuttugasta og fimmta" in json["voice"]


def test_dictionary(client: FlaskClient) -> None:
    """Dictionary module."""

    json = qmcall(
        client, {"q": "hvernig skilgreinir orðabókin orðið kettlingur"}, "Dictionary"
    )
    assert "kettlingur" in json["answer"].lower()

    json = qmcall(client, {"q": "flettu upp orðinu skíthæll í orðabók"}, "Dictionary")
    assert "skíthæll" in json["answer"].lower()


def test_distance(client: FlaskClient) -> None:
    """Distance module."""

    if not has_google_api_key():
        # NB: No Google API key on test server
        return

    json = qmcall(
        client, {"q": "hvað er ég langt frá perlunni", "voice": True}, "Distance"
    )
    assert json["answer"].startswith("3,5 km")
    assert (
        json["voice"].startswith("Perlan er ")
        and "þrjá komma fimm kílómetra" in json["voice"]
    )
    assert json["source"] == "Google Maps"

    json = qmcall(
        client, {"q": "hvað er langt í melabúðina", "voice": True}, "Distance"
    )
    assert json["answer"].startswith("1,") and "km" in json["answer"]
    assert json["voice"].startswith("Melabúðin er ")

    json = qmcall(
        client,
        {"q": "hvað er ég lengi að ganga í kringluna", "voice": True},
        "Distance",
    )
    assert json["key"] == "Kringlan"
    assert "klukkustund" in json["answer"] and " km" in json["answer"]
    assert json["voice"].startswith("Að ganga")

    json = qmcall(
        client, {"q": "hvað tekur langan tíma að keyra til akureyrar"}, "Distance"
    )
    assert json["key"] == "Akureyri"
    assert "klukkustundir" in json["answer"] and " km" in json["answer"]
    assert json["answer"].endswith("(389 km).")


def test_flights(client: FlaskClient) -> None:
    """Flights module."""

    departure_pattern = r"^Flug \w*? til .*? flýgur frá \w*? \d+\. \w*? klukkan \d\d\:\d\d að staðartíma.$"
    arrival_pattern = r"^Flug \w*? frá .*? lendir [í|á] \w*? \d+\. \w*? klukkan \d\d\:\d\d að staðartíma.$"
    no_matching_flight_pattern = (
        r"Ekkert flug fannst (frá .*? )?(til .*? )?næstu \d+ sólarhringa."
    )

    json = qmcall(
        client,
        {"q": "hvenær fer næsta flug til jfk frá keflavík", "voice": True},
        "Flights",
    )
    assert re.search(departure_pattern, json["answer"]) or "aflýst" in json["answer"]
    assert _has_no_numbers(json["voice"])
    json = qmcall(
        client,
        {"q": "hvenær flýgur næsta flug til new york frá keflavík", "voice": True},
        "Flights",
    )
    assert re.search(departure_pattern, json["answer"]) or "aflýst" in json["answer"]
    assert _has_no_numbers(json["voice"])
    json = qmcall(
        client,
        {"q": "hvenær flýgur næsta flug af stað frá keflavík", "voice": True},
        "Flights",
    )
    assert re.search(departure_pattern, json["answer"]) or "aflýst" in json["answer"]
    assert _has_no_numbers(json["voice"])
    json = qmcall(
        client,
        {"q": "hver er brottfarartími næsta flugs frá keflavík", "voice": True},
        "Flights",
    )
    assert re.search(departure_pattern, json["answer"]) or "aflýst" in json["answer"]
    assert _has_no_numbers(json["voice"])
    json = qmcall(
        client,
        {"q": "hver er brottfarartíminn fyrir næsta flug frá keflavík", "voice": True},
        "Flights",
    )
    assert re.search(departure_pattern, json["answer"]) or "aflýst" in json["answer"]
    assert _has_no_numbers(json["voice"])

    json = qmcall(
        client, {"q": "hvenær lendir næsta flug í keflavík", "voice": True}, "Flights"
    )
    assert re.search(arrival_pattern, json["answer"]) or "aflýst" in json["answer"]
    assert _has_no_numbers(json["voice"])
    json = qmcall(
        client, {"q": "hvenær kemur næsta vél á akureyri", "voice": True}, "Flights"
    )
    assert (
        re.search(arrival_pattern, json["answer"])
        or re.search(no_matching_flight_pattern, json["answer"])
        or "aflýst" in json["answer"]
    )  # In case no flights to Akureyri
    json = qmcall(
        client, {"q": "hvenær mætir næsta vél á vopnafjörð", "voice": True}, "Flights"
    )
    assert (
        re.search(arrival_pattern, json["answer"])
        or re.search(no_matching_flight_pattern, json["answer"])
        or "aflýst" in json["answer"]
    )  # In case no flights to Vopnafjörður
    json = qmcall(
        client,
        {"q": "hvenær mætir næsta vél til vopnafjarðar", "voice": True},
        "Flights",
    )
    assert (
        re.search(arrival_pattern, json["answer"])
        or re.search(no_matching_flight_pattern, json["answer"])
        or "aflýst" in json["answer"]
    )  # In case no flights to Vopnafjörður
    json = qmcall(
        client,
        {
            "q": "hver er lendingartími næstu vélar frá reykjavík til vopnafjarðar",
            "voice": True,
        },
        "Flights",
    )
    assert (
        re.search(arrival_pattern, json["answer"])
        or re.search(no_matching_flight_pattern, json["answer"])
        or "aflýst" in json["answer"]
    )
    json = qmcall(
        client,
        {
            "q": "hver er lendingartíminn fyrir næsta flug til reykjavíkur frá akureyri",
            "voice": True,
        },
        "Flights",
    )
    assert (
        re.search(arrival_pattern, json["answer"])
        or re.search(no_matching_flight_pattern, json["answer"])
        or "aflýst" in json["answer"]
    )

    json = qmcall(
        client,
        {"q": "hvenær fer næsta flug til blabla frá ekkitil", "voice": True},
        "Flights",
    )
    assert (
        re.search(no_matching_flight_pattern, json["answer"])
        or "aflýst" in json["answer"]
    )
    json = qmcall(
        client,
        {"q": "hvenær fer næsta flug frá ekkitil til blablab"},
        "Flights",
    )
    assert (
        re.search(no_matching_flight_pattern, json["answer"])
        or "aflýst" in json["answer"]
    )


def test_geography(client: FlaskClient) -> None:
    """Geography module."""

    json = qmcall(client, {"q": "hver er höfuðborg spánar", "voice": True}, "Geography")
    assert json["answer"] == "Madríd"
    assert "Spánar" in json["voice"]  # not 'Spáns', which was a bug

    json = qmcall(client, {"q": "Hver er höfuðborg taiwan"}, "Geography")
    assert json["answer"] == "Taípei"

    json = qmcall(client, {"q": "hver er höfuðborg norður-makedóníu"}, "Geography")
    assert json["answer"] == "Skopje"

    json = qmcall(client, {"q": "hver er höfuðborg norður kóreu"}, "Geography")
    assert json["answer"] == "Pjongjang"

    # TODO: Fix me
    # json = qmcall(
    #     client, {"q": "hver er höfuðborg sameinuðu arabísku furstadæmanna"}, "Geography"
    # )
    # assert json["answer"] == "Abú Dabí"

    json = qmcall(client, {"q": "hvað er höfuðborgin í bretlandi"}, "Geography")
    assert json["answer"] == "Lundúnir"

    json = qmcall(client, {"q": "í hvaða landi er jóhannesarborg"}, "Geography")
    assert json["answer"].endswith("Suður-Afríku")

    json = qmcall(client, {"q": "í hvaða landi er kalifornía"}, "Geography")
    assert "Bandaríkjunum" in json["answer"] and json["key"] == "Kalifornía"

    json = qmcall(client, {"q": "í hvaða heimsálfu er míkrónesía"}, "Geography")
    assert json["answer"].startswith("Eyjaálfu")

    json = qmcall(client, {"q": "hvar í heiminum er máritanía"}, "Geography")
    assert "Afríku" in json["answer"]

    json = qmcall(client, {"q": "hvar er Kaupmannahöfn"}, "Geography")
    assert "Danmörku" in json["answer"]

    json = qmcall(client, {"q": "hvar er borgin tókýó"}, "Geography")
    assert "Japan" in json["answer"]

    json = qmcall(client, {"q": "í hvaða landi er borgin osló"}, "Geography")
    assert "Noregi" in json["answer"]


def test_ja(client: FlaskClient) -> None:
    """Ja.is module."""

    if not has_ja_api_key():
        return

    json = qmcall(
        client,
        {"q": "hver er síminn hjá Sveinbirni Þórðarsyni?", "voice": True},
        "PhoneNum4Name",
    )
    assert "6992422" in json["answer"]
    assert "sex níu níu tveir fjórir tveir tveir" in json["voice"]

    json = qmcall(
        client,
        {
            "q": "hvað er númerið hjá Vilhjálmi Þorsteinssyni?",
            "voice": True,
        },  # There are many of 'em
        "PhoneNum4Name",
    )
    assert "heimilisfang" in json["voice"]

    json = qmcall(
        client,
        {
            "q": "hver er síminn hjá Vilhjálmi Þorsteinssyni hugbúnaðarhönnuði",
            "voice": True,
        },
        "PhoneNum4Name",
    )
    assert "8201020" in json["answer"]
    assert "átta tveir núll einn núll tveir núll" in json["voice"]


def test_news(client: FlaskClient) -> None:
    """News module."""

    json = qmcall(client, {"q": "Hvað er í fréttum", "voice": True}, "News")
    assert len(json["answer"]) > 80  # This is always going to be a long answer
    assert json["voice"].startswith("Í fréttum rúv er þetta helst")

    json = qmcall(client, {"q": "Hvað er helst í fréttum", "voice": True}, "News")
    assert len(json["answer"]) > 80  # This is always going to be a long answer
    assert json["voice"].startswith("Í fréttum rúv er þetta helst")


def test_opinion(client: FlaskClient) -> None:
    """Opinion module."""

    json = qmcall(
        client, {"q": "hvaða skoðun hefurðu á þriðja orkupakkanum"}, "Opinion"
    )
    assert json["answer"].startswith("Ég hef enga sérstaka skoðun")
    assert json["key"] == "þriðji orkupakkinn"

    json = qmcall(
        client, {"q": "hvað finnst þér eiginlega um Sigmund Davíð"}, "Opinion"
    )
    assert json["answer"].startswith("Ég hef enga sérstaka skoðun")
    assert json["key"] == "Sigmundur Davíð"

    json = qmcall(client, {"q": "hver er skoðun þín á blurghsmurgdurg"}, "Opinion")
    assert json["answer"].startswith("Ég hef enga sérstaka skoðun")
    assert json["key"] == "blurghsmurgdurg"


def test_petrol(client: FlaskClient) -> None:
    """Petrol module."""

    json = qmcall(client, {"q": "Hvar er næsta bensínstöð", "voice": True}, "Petrol")
    assert "Ánanaust" in json["answer"]
    assert "source" in json and json["source"].startswith("Gasvaktin")

    json = qmcall(
        client, {"q": "Hvar fæ ég ódýrt bensín í nágrenninu", "voice": True}, "Petrol"
    )
    assert "source" in json and json["source"].startswith("Gasvaktin")

    json = qmcall(client, {"q": "Hvar fæ ég ódýrasta bensínið"}, "Petrol")
    assert "source" in json and json["source"].startswith("Gasvaktin")

    json = qmcall(client, {"q": "hvar er bensínið ódýrast"}, "Petrol")
    assert "source" in json and json["source"].startswith("Gasvaktin")


def test_pic(client: FlaskClient) -> None:
    """Pic module."""

    if not has_google_api_key():
        # NB: No Google API key on test server
        return

    # TODO: Re-add test with "Katrín Jakobsdóttir" when fixed GreynirPackage is released
    json = qmcall(client, {"q": "Sýndu mér mynd af Bjarna Benediktssyni"}, "Picture")
    assert "image" in json

    json = qmcall(client, {"q": "sýndu ljósmynd af hörpunni"}, "Picture")
    assert "image" in json

    json = qmcall(client, {"q": "þetta var ekki rétt mynd"}, "Picture")
    assert "answer" in json and json["answer"]


def test_places(client: FlaskClient) -> None:
    """Places module."""

    if not has_google_api_key():
        # NB: No Google API key on test server
        return

    json = qmcall(client, {"q": "Er lokað á Forréttabarnum?"}, "Places")
    assert (
        "answer" in json
        and "Forréttabarinn" in json["answer"]
        and "opinn" in json["answer"]
    )
    assert _has_no_numbers(json["voice"])

    json = qmcall(
        client, {"q": "Hvað er opið lengi í Melabúðinni", "voice": True}, "Places"
    )
    assert (
        "answer" in json
        and "voice" in json
        and "Melabúðin" in json["voice"]
        and "opin" in json["voice"]
    )
    assert _has_no_numbers(json["voice"])

    json = qmcall(client, {"q": "Hvenær opnar sundhöllin?", "voice": True}, "Places")
    assert "answer" in json and "voice" in json and " opin " in json["voice"]
    assert _has_no_numbers(json["voice"])


def test_play(client: FlaskClient) -> None:
    """Play module."""

    if not has_google_api_key():
        # NB: No Google (YouTube) API key on test server
        return

    json = qmcall(client, {"q": "spilaðu einhverja klassíska tónlist"}, "Play")
    assert "open_url" in json

    json = qmcall(client, {"q": "Spilaðu lag með rolling stones"}, "Play")
    assert "open_url" in json

    json = qmcall(client, {"q": "spilaðu skemmtilega tónlist"}, "Play")
    assert "open_url" in json

    json = qmcall(client, {"q": "spilaðu kvikmynd fyrir mig"}, "Play")
    assert "open_url" in json


def test_rand(client: FlaskClient) -> None:
    """Random module."""

    json = qmcall(client, {"q": "Veldu tölu milli sautján og 30", "voice":True}, "Random")
    assert int(json["answer"]) >= 17 and int(json["answer"]) <= 30
    assert _has_no_numbers(json["voice"])

    json = qmcall(client, {"q": "veldu fyrir mig tölu milli 30 og þrjátíu", "voice":True}, "Random")
    assert int(json["answer"]) == 30
    assert _has_no_numbers(json["voice"])

    json = qmcall(client, {"q": "kastaðu teningi"}, "Random")
    assert int(json["answer"]) >= 1 and int(json["answer"]) <= 6

    json = qmcall(client, {"q": "kastaðu átta hliða teningi", "voice":True}, "Random")
    assert int(json["answer"]) >= 1 and int(json["answer"]) <= 8
    assert _has_no_numbers(json["voice"])

    json = qmcall(client, {"q": "fiskur eða skjaldarmerki"}, "Random")
    a = json["answer"].lower()
    assert "fiskur" in a or "skjaldarmerki" in a

    json = qmcall(client, {"q": "kastaðu peningi"}, "Random")
    a = json["answer"].lower()
    assert "fiskur" in a or "skjaldarmerki" in a


def test_repeat(client: FlaskClient) -> None:
    """Repeat module."""

    json = qmcall(client, {"q": "segðu setninguna simmi er bjálfi"}, "Parrot")
    assert json["answer"] == "Simmi er bjálfi"
    assert json["q"] == "Segðu setninguna „Simmi er bjálfi.“"

    json = qmcall(client, {"q": "segðu eitthvað skemmtilegt"})
    assert json["qtype"] != "Parrot"


def test_schedules(client: FlaskClient) -> None:
    """Schedules module."""

    def caseless_in(a: str, b: str) -> bool:
        """Caseless comparison"""
        return a.casefold() in b.casefold()

    # RÚV tests
    json = qmcall(client, {"q": "hvað er í sjónvarpinu", "voice": True}, "Schedule")
    assert json["key"] == "RÚV - RÚV"
    assert "RÚV" in json["answer"] and (
        caseless_in("ekkert er á dagskrá", json["answer"])
        or caseless_in("dagskrárliðinn", json["answer"])
    )
    json = qmcall(client, {"q": "hvaða þáttur er eiginlega á rúv núna"}, "Schedule")
    assert json["key"] == "RÚV - RÚV"
    assert "RÚV" in json["answer"] and (
        caseless_in("ekkert er á dagskrá", json["answer"])
        or caseless_in("dagskrárliðinn", json["answer"])
    )
    json = qmcall(
        client, {"q": "hvaða þátt er verið að sýna í sjónvarpinu"}, "Schedule"
    )
    assert json["key"] == "RÚV - RÚV"
    assert "RÚV" in json["answer"] and (
        caseless_in("ekkert er á dagskrá", json["answer"])
        or caseless_in("dagskrárliðinn", json["answer"])
    )

    json = qmcall(client, {"q": "dagskrá rúv klukkan 19:00"}, "Schedule")
    assert json["key"] == "RÚV - RÚV"
    assert "RÚV" in json["answer"] and (
        caseless_in("ekkert verður á dagskrá", json["answer"])
        or caseless_in("dagskrárlið", json["answer"])
    )
    json = qmcall(client, {"q": "hvað er í sjónvarpinu í kvöld?"}, "Schedule")
    assert json["key"] == "RÚV - RÚV"
    assert "RÚV" in json["answer"] and (
        caseless_in("ekkert verður á dagskrá", json["answer"])
        or caseless_in("dagskrárlið", json["answer"])
    )
    json = qmcall(client, {"q": "hvað var í sjónvarpinu í gærkvöldi?"}, "Schedule")
    assert json["key"] == "RÚV - RÚV"
    assert "RÚV" in json["answer"] and (
        caseless_in("ekkert var á dagskrá", json["answer"])
        or caseless_in("dagskrárlið", json["answer"])
    )

    # Stöð 2 tests
    json = qmcall(client, {"q": "hvað er næsti þáttur á stöð 2"}, "Schedule")
    assert json["key"] == "Stöð 2 - Stöð 2"
    assert "Stöð 2" in json["answer"] and (
        caseless_in("ekkert er á dagskrá", json["answer"])
        or caseless_in("næst á dagskrá", json["answer"])
    )
    json = qmcall(client, {"q": "Hvaða efni er verið að spila á Stöð 2"}, "Schedule")
    assert json["key"] == "Stöð 2 - Stöð 2"
    assert "Stöð 2" in json["answer"] and (
        caseless_in("ekkert er á dagskrá", json["answer"])
        or caseless_in("dagskrárliðinn", json["answer"])
    )

    # Radio tests
    json = qmcall(client, {"q": "hvað er í útvarpinu?"}, "Schedule")
    assert json["key"] == "RÚV - Rás 1"
    assert "Rás 1" in json["answer"] and (
        caseless_in("ekkert er á dagskrá", json["answer"])
        or caseless_in("dagskrárliðinn", json["answer"])
    )
    json = qmcall(client, {"q": "hvað er eiginlega í gangi á rás eitt?"}, "Schedule")
    assert json["key"] == "RÚV - Rás 1"
    assert "Rás 1" in json["answer"] and (
        caseless_in("ekkert er á dagskrá", json["answer"])
        or caseless_in("dagskrárliðinn", json["answer"])
    )
    json = qmcall(client, {"q": "hvað er á dagskrá á rás tvö?"}, "Schedule")
    assert json["key"] == "RÚV - Rás 2"
    assert "Rás 2" in json["answer"] and (
        caseless_in("ekkert er á dagskrá", json["answer"])
        or caseless_in("dagskrárliðinn", json["answer"])
    )

    json = qmcall(
        client, {"q": "hvað var í útvarpinu klukkan sjö í morgun"}, "Schedule"
    )
    assert json["key"] == "RÚV - Rás 1"
    assert "Rás 1" in json["answer"] and (
        caseless_in("ekkert var á dagskrá", json["answer"])
        or caseless_in("dagskrárlið", json["answer"])
    )
    json = qmcall(client, {"q": "hvað verður á rás 2 klukkan sjö í kvöld"}, "Schedule")
    assert json["key"] == "RÚV - Rás 2"
    assert "Rás 2" in json["answer"] and (
        caseless_in("ekkert verður á dagskrá", json["answer"])
        or caseless_in("dagskrárlið", json["answer"])
    )
    json = qmcall(
        client,
        {"q": "hvað verður á rás 2 klukkan fjögur eftir hádegi á morgun"},
        "Schedule",
    )
    assert json["key"] == "RÚV - Rás 2"
    assert "Rás 2" in json["answer"] and (
        caseless_in("ekkert verður á dagskrá", json["answer"])
        or caseless_in("dagskrárlið", json["answer"])
    )
    assert "16:00" in json["answer"]
    json = qmcall(
        client,
        {"q": "hvað verður á rás 2 klukkan átta á morgun fyrir hádegi"},
        "Schedule",
    )
    assert json["key"] == "RÚV - Rás 2"
    assert "Rás 2" in json["answer"] and (
        caseless_in("ekkert verður á dagskrá", json["answer"])
        or caseless_in("dagskrárlið", json["answer"])
    )
    assert "8:00" in json["answer"]
    json = qmcall(
        client, {"q": "hvað var á rás 2 klukkan sex í gær eftir hádegi"}, "Schedule"
    )
    assert json["key"] == "RÚV - Rás 2"
    assert "Rás 2" in json["answer"] and (
        caseless_in("ekkert var á dagskrá", json["answer"])
        or caseless_in("dagskrárlið", json["answer"])
    )
    assert "18:00" in json["answer"]
    json = qmcall(
        client, {"q": "hvað var á rás 2 klukkan tvö fyrir hádegi í gær"}, "Schedule"
    )
    assert json["key"] == "RÚV - Rás 2"
    assert "Rás 2" in json["answer"] and (
        caseless_in("ekkert var á dagskrá", json["answer"])
        or caseless_in("dagskrárlið", json["answer"])
    )
    assert "2:00" in json["answer"]


def test_special(client: FlaskClient) -> None:
    """Special module."""

    json = qmcall(client, {"q": "Hver er sætastur?", "voice": True}, "Special")
    assert json["answer"] == "Tumi Þorsteinsson."
    assert json["voice"] == "Tumi Þorsteinsson er langsætastur."

    json = qmcall(client, {"q": "Hver er tilgangur lífsins?"}, "Special")
    assert json["answer"].startswith("42")

    json = qmcall(client, {"q": "Segðu mér skemmtilega staðreynd", "voice":True}, "Special")
    assert json["answer"]
    assert _has_no_numbers(json["voice"])

def test_stats(client: FlaskClient) -> None:
    """Stats module."""

    qmcall(client, {"q": "hversu marga einstaklinga þekkirðu?"}, "Stats")
    qmcall(client, {"q": "Hversu mörgum spurningum hefur þú svarað?"}, "Stats")
    qmcall(client, {"q": "hvað ertu aðallega spurð um?"}, "Stats")
    qmcall(client, {"q": "hvaða fólk er mest í fréttum"}, "Stats")


def test_sunpos(client: FlaskClient) -> None:
    """Solar position module."""

    json = qmcall(client, {"q": "hvenær reis sólin í dag?"}, "SunPosition")
    assert "sólin" in json["answer"].lower()
    json = qmcall(client, {"q": "hvenær sest sólin í kvöld?"}, "SunPosition")
    assert "sólin" in json["answer"].lower()
    json = qmcall(
        client, {"q": "hvenær verður sólarlag á Norðfirði í kvöld?"}, "SunPosition"
    )
    assert "sólin" in json["answer"].lower()
    json = qmcall(
        client,
        {"q": "hver er sólarhæð í Reykjavík í dag?", "voice": True},
        "SunPosition",
    )
    assert "sólarhæð" in json["answer"].lower()
    assert _has_no_numbers(json["voice"])
    json = qmcall(
        client,
        {"q": "hver er hæð sólar í Reykjavík í dag?", "voice": True},
        "SunPosition",
    )
    assert "sólarhæð" in json["answer"].lower()
    assert _has_no_numbers(json["voice"])
    json = qmcall(
        client, {"q": "hver er hæð sólarinnar í dag?", "voice": True}, "SunPosition"
    )
    assert "sólarhæð" in json["answer"].lower()
    assert _has_no_numbers(json["voice"])
    # json = qmcall(client, {"q": "hver er hæð sólar í dag?"}, "SunPosition")
    # assert re.match(
    #     r"^Sólarhæð um hádegi í dag (er|var|verður) um \d+,\d+ gráð(a|ur)\.$",
    #     json["answer"],
    # )
    json = qmcall(client, {"q": "hvenær var miðnætti í nótt?", "voice": True}, "SunPosition")
    assert "miðnætti" in json["answer"].lower()
    # assert _has_no_numbers(json["voice"])
    json = qmcall(client, {"q": "hvenær verður miðnætti í kvöld?"}, "SunPosition")
    assert "miðnætti" in json["answer"].lower()
    json = qmcall(
        client, {"q": "hvenær verður dögun í Keflavík á morgun?"}, "SunPosition"
    )
    assert "dögun" in json["answer"].lower()
    json = qmcall(
        client, {"q": "klukkan hvað verður birting á Akureyri á morgun?"}, "SunPosition"
    )
    assert "birting" in json["answer"].lower()
    json = qmcall(client, {"q": "hvenær er hádegi á morgun á Ísafirði?"}, "SunPosition")
    assert "hádegi" in json["answer"].lower()
    json = qmcall(
        client, {"q": "hvenær varð myrkur í gær á Egilsstöðum?"}, "SunPosition"
    )
    assert "myrkur" in json["answer"].lower()
    json = qmcall(
        client, {"q": "klukkan hvað varð dagsetur í gær á Reykjanesi?"}, "SunPosition"
    )
    assert "dagsetur" in json["answer"].lower()


def test_tel(client: FlaskClient) -> None:
    """Telephone module."""

    json = qmcall(client, {"q": "Hringdu í síma 6 9 9 2 4 2 2"}, "Telephone")
    assert "open_url" in json
    assert json["open_url"] == "tel:6992422"
    assert json["q"].endswith("6992422")

    json = qmcall(client, {"q": "hringdu fyrir mig í númerið 69 92 42 2"}, "Telephone")
    assert "open_url" in json
    assert json["open_url"] == "tel:6992422"
    assert json["q"].endswith("6992422")

    json = qmcall(client, {"q": "vinsamlegast hringdu í 921-7422"}, "Telephone")
    assert "open_url" in json
    assert json["open_url"] == "tel:9217422"
    assert json["q"].endswith("9217422")

    json = qmcall(client, {"q": "hringdu í 26"}, "Telephone")
    assert "ekki gilt símanúmer" in json["answer"]


def test_test(client: FlaskClient) -> None:
    """Test module."""

    json = qmcall(client, {"q": "keyrðu kóða"}, "Test")
    assert "command" in json and isinstance(json["command"], str)

    json = qmcall(client, {"q": "opnaðu vefsíðu"}, "Test")
    assert "open_url" in json and json["open_url"].startswith("http")

    json = qmcall(client, {"q": "sýndu mynd"}, "Test")
    assert "image" in json and json["image"].startswith("http")


def test_time(client: FlaskClient) -> None:
    """Time module."""

    json = qmcall(
        client, {"q": "hvað er klukkan í Kaupmannahöfn?", "voice": True}, "Time"
    )
    assert json["key"] == "Europe/Copenhagen"
    assert re.search(r"^\d\d:\d\d$", json["answer"])

    json = qmcall(client, {"q": "Hvað er klukkan núna", "voice": True}, "Time")
    assert json["key"] == "Atlantic/Reykjavik"
    assert re.search(r"^\d\d:\d\d$", json["answer"])
    assert json["voice"].startswith("Klukkan er")

    json = qmcall(client, {"q": "Hvað er klukkan í Japan?", "voice": True}, "Time")
    assert json["key"] == "Asia/Tokyo"
    assert re.search(r"^\d\d:\d\d$", json["answer"])
    assert json["voice"].lower().startswith("klukkan í japan er")


def test_unit(client: FlaskClient) -> None:
    """Unit module."""

    json = qmcall(client, {"q": "Hvað eru margir metrar í mílu?"}, "Unit")
    assert json["answer"] == "1.610 metrar"

    json = qmcall(client, {"q": "hvað eru margar sekúndur í tveimur dögum?"}, "Unit")
    assert json["answer"] == "173.000 sekúndur"

    json = qmcall(client, {"q": "hvað eru tíu steinar mörg kíló?"}, "Unit")
    assert json["answer"] == "63,5 kíló"

    json = qmcall(client, {"q": "hvað eru sjö vökvaúnsur margir lítrar"}, "Unit")
    assert json["answer"] == "0,21 lítrar"

    json = qmcall(client, {"q": "hvað eru 18 merkur mörg kíló"}, "Unit")
    assert json["answer"] == "4,5 kíló"

    json = qmcall(client, {"q": "hvað eru mörg korter í einum degi"}, "Unit")
    assert json["answer"].startswith("96")

    json = qmcall(client, {"q": "hvað eru margar mínútur í einu ári"}, "Unit")
    assert json["answer"].startswith("526.000 mínútur")


def test_userinfo(client: FlaskClient) -> None:
    """User info module."""

    json = qmcall(
        client,
        {"q": "ég heiti Sigurbjörg Jónsdóttir"},
        "UserInfo",
    )
    assert (
        json["answer"].startswith("Sæl og blessuð") and "Sigurbjörg" in json["answer"]
    )

    json = qmcall(client, {"q": "hvað heiti ég"})
    assert "Sigurbjörg Jónsdóttir" in json["answer"]

    json = qmcall(client, {"q": "Nafn mitt er Pétur"}, "UserInfo")
    assert json["answer"].startswith("Sæll og blessaður") and "Pétur" in json["answer"]

    json = qmcall(client, {"q": "veistu hvað ég heiti"}, "UserInfo")
    assert json["answer"].startswith("Þú heitir Pétur")

    # TODO: Re-add test for names Gunnar and Gunna when a new GreynirPackage is released

    json = qmcall(client, {"q": "ég heiti Boutros Boutros-Ghali"}, "UserInfo")
    assert json["answer"].startswith("Gaman að kynnast") and "Boutros" in json["answer"]

    json = qmcall(
        client,
        {
            "q": "hvaða útgáfu er ég að keyra",
            "client_type": "ios",
            "client_version": "1.1.0",
            "voice": True,
        },
    )
    assert "iOS" in json["answer"] and "1.1.0" in json["answer"]
    assert "komma" in json["voice"]

    json = qmcall(client, {"q": "á hvaða tæki ertu að keyra?", "client_type": "ios"})
    assert "iOS" in json["answer"]

    # TODO: Why is this disabled?
    # json = qmcall(
    #     c,
    #     {"q": "ég á heima á öldugötu 4 í reykjavík"},
    #     "UserInfo",
    # )
    # assert json["answer"].startswith("Gaman að kynnast") and "Boutros" in json["answer"]

    # json = qmcall(client, {"q": "hvar á ég heima"}, "UserInfo")
    # assert json["answer"].startswith("Gaman að kynnast") and "Boutros" in json["answer"]

    # json = qmcall(client, {"q": "ég á heima á Fiskislóð 31"}, "UserInfo")
    # assert json["answer"].startswith("Gaman að kynnast") and "Boutros" in json["answer"]

    # json = qmcall(client, {"q": "hvar bý ég eiginlega"}, "UserInfo")
    # assert json["answer"].startswith("Gaman að kynnast") and "Boutros" in json["answer"]


def test_userloc(client: FlaskClient) -> None:
    """User location module."""

    if not has_google_api_key():
        # NB: No Google API key on test server
        return

    json = qmcall(client, {"q": "Hvar er ég"}, "UserLocation")
    assert "Fiskislóð" in json["answer"]
    json = qmcall(
        client, {"q": "Hvar í heiminum er ég eiginlega staddur?"}, "UserLocation"
    )
    assert "Fiskislóð" in json["answer"]

    json = qmcall(client, {"q": "í hvaða landi er ég?"}, "UserLocation")
    assert "Íslandi" in json["answer"]

    _AMSTERDAM = (52.36745478540058, 4.875011776978037)
    json = qmcall(
        client,
        {
            "q": "hvaða landi er ég staddur í?",
            "latitude": _AMSTERDAM[0],
            "longitude": _AMSTERDAM[1],
            "test": False,
        },
        "UserLocation",
    )
    assert "Hollandi" in json["answer"]


def test_weather(client: FlaskClient) -> None:
    """Weather module."""

    json = qmcall(client, {"q": "hvernig er veðrið?", "voice": True}, "Weather")
    assert re.search(r"\d", json["voice"]) is None  # No literal numbers in voice answer

    json = qmcall(client, {"q": "hvernig er veðrið í Reykjavík?"}, "Weather")
    assert re.search(r"^\-?\d+ °C", json["answer"]) is not None

    json = qmcall(client, {"q": "Hversu hlýtt er úti?"}, "Weather")
    assert re.search(r"^\-?\d+ °C", json["answer"]) is not None

    json = qmcall(client, {"q": "hversu kalt er í dag?"}, "Weather")
    assert re.search(r"^\-?\d+ °C", json["answer"]) is not None

    json = qmcall(client, {"q": "hver er veðurspáin?"}, "Weather")

    json = qmcall(client, {"q": "hver er veðurspáin fyrir morgundaginn"}, "Weather")
    assert len(json["answer"]) > 20 and "." in json["answer"]


def test_whatis(client: FlaskClient) -> None:
    # TODO: Implement me
    pass


def test_wiki(client: FlaskClient) -> None:
    """Wikipedia module."""

    # "Hvað segir Wikipedía um X" queries
    json = qmcall(client, {"q": "Hvað segir wikipedia um Jón Leifs?"}, "Wikipedia")
    assert "Wikipedía" in json["q"]  # Make sure it's being beautified
    assert "tónskáld" in json["answer"]
    assert "source" in json and "wiki" in json["source"].lower()

    json = qmcall(
        client, {"q": "hvað segir vikipedija um jóhann sigurjónsson"}, "Wikipedia"
    )
    assert "Jóhann" in json["answer"]

    json = qmcall(
        client,
        {
            "q": "katrín Jakobsdóttir í vikipediju",
            "private": False,
        },
        "Wikipedia",
    )
    assert "Katrín Jakobsdóttir" in json["answer"]

    json = qmcall(
        client,
        {"q": "hvað segir wikipedía um hana"},
        "Wikipedia",
    )
    assert "Katrín Jakobsdóttir" in json["answer"]

    # "Hvað er X" queries
    json = qmcall(client, {"q": "hvað er mjólk"}, "Wikipedia")
    assert "Mjólk" in json["answer"] and "spendýr" in json["answer"]

    json = qmcall(client, {"q": "hvað er fjall"}, "Wikipedia")
    assert "Fjall" in json["answer"]

    _query_data_cleanup()  # Remove any data logged to DB on account of tests


def test_words(client: FlaskClient) -> None:
    """Words module."""

    json = qmcall(
        client, {"q": "hvernig stafar maður orðið hestur", "voice": True}, "Spelling"
    )
    assert json["answer"] == "H E S T U R"
    assert json["voice"].startswith("Orðið „hestur“ ")
    assert "há" in json["voice"]

    json = qmcall(
        client, {"q": "hvernig beygist orðið maður", "voice": True}, "Declension"
    )
    assert json["answer"].lower() == "maður, mann, manni, manns"
    assert json["voice"].startswith("Orðið „maður“")

    json = qmcall(
        client, {"q": "hvernig beygir maður nafnorðið splorglobb?", "voice": True}
    )
    assert json["voice"].startswith("Nafnorðið „splorglobb“ fannst ekki")


def test_yulelads(client: FlaskClient) -> None:
    """Yule lads module."""

    qmcall(
        client,
        {"q": "hvenær kemur fyrsti jólasveinninn til byggða", "voice": True},
        "YuleLads",
    )


def test_query_history_api(client: FlaskClient) -> None:
    """Tests for the query history deletion API endpoint."""

    if not has_greynir_api_key():
        # We don't run these tests unless a Greynir API key is present
        return

    def _verify_basic(r: Any) -> Dict:
        """Make sure the server response is minimally sane."""
        assert r.content_type.startswith(API_CONTENT_TYPE)
        assert r.is_json
        json = r.get_json()
        assert json
        assert "valid" in json
        return json

    def _str2cls(name: str) -> Any:
        """Get class from name string."""
        return getattr(sys.modules[__name__], name)

    def _num_logged_query_info(client_id: str, model_name: str) -> int:
        """Make sure no db model entries associated with
        the provided client_id exists in database."""
        # assert model_name in ["Query", "QueryData"]
        with SessionContext(read_only=True) as session:
            classn = _str2cls(model_name)
            q = session.query(classn).filter(classn.client_id == client_id)
            ql = list(q)
            return len(ql)
        return 0

    # Create basic query param dict
    qdict: Dict[str, Any] = dict(
        api_key=read_api_key("GreynirServerKey"),
        action="clear",
        client_id=DUMMY_CLIENT_ID,
    )

    # Make a query module call and make sure it is logged
    qmcall(client, {"q": "hvað er klukkan", "private": False})
    assert _num_logged_query_info(DUMMY_CLIENT_ID, "Query") > 0
    # And try to clear query history via valid call to API endpoint
    qd = deepcopy(qdict)
    qd["action"] = "clear"
    r = client.get(f"{QUERY_HISTORY_API_ENDPOINT}?{urlencode(qd)}")
    json = _verify_basic(r)
    assert json["valid"] == True
    assert _num_logged_query_info(DUMMY_CLIENT_ID, "Query") == 0

    # Make a query module call that is logged AND saves query data
    qmcall(client, {"q": "Ég heiti Jón Jónsson", "private": False})
    assert _num_logged_query_info(DUMMY_CLIENT_ID, "Query") > 0
    assert _num_logged_query_info(DUMMY_CLIENT_ID, "QueryData") > 0
    # And try to clear query history AND query data via call to API endpoint
    qd = deepcopy(qdict)
    qd["action"] = "clear_all"
    r = client.get(f"{QUERY_HISTORY_API_ENDPOINT}?{urlencode(qd)}")
    json = _verify_basic(r)
    assert json["valid"] == True
    assert _num_logged_query_info(DUMMY_CLIENT_ID, "Query") == 0
    assert _num_logged_query_info(DUMMY_CLIENT_ID, "QueryData") == 0

    # Send invalid requests with missing keys
    # We expect "valid" key to be false in dict returned
    for qkey in ["api_key", "action", "client_id"]:
        qd = deepcopy(qdict)
        qd.pop(qkey, None)  # Remove req. key from query param dict
        r = client.get(f"{QUERY_HISTORY_API_ENDPOINT}?{urlencode(qd)}")
        json = _verify_basic(r)
        assert json["valid"] == False
        assert "errmsg" in json

    # Send invalid request with unsupported action
    qd = deepcopy(qdict)
    qd["action"] = "dance_in_the_moonlight"
    r = client.get(f"{QUERY_HISTORY_API_ENDPOINT}?{urlencode(qd)}")
    json = _verify_basic(r)
    assert json["valid"] == False
    assert "errmsg" in json


def test_query_utility_functions() -> None:
    """Tests for various utility functions used by query modules."""

    from queries.util import (
        natlang_seq,
        nom2dat,
        is_plural,
        sing_or_plur,
        country_desc,
        time_period_desc,
        distance_desc,
        krona_desc,
        strip_trailing_zeros,
        iceformat_float,
        timezone4loc,
    )

    assert natlang_seq(["Jón"]) == "Jón"
    assert natlang_seq(["Jón", "Gunna"]) == "Jón og Gunna"
    assert natlang_seq(["Jón", "Gunna", "Siggi"]) == "Jón, Gunna og Siggi"
    assert (
        natlang_seq(["Jón", "Gunna", "Siggi"], oxford_comma=True)
        == "Jón, Gunna, og Siggi"
    )
    assert (
        natlang_seq(["Jón", "Gunna", "pétur", "Siggi"]) == "Jón, Gunna, pétur og Siggi"
    )

    assert nom2dat("hestur") == "hesti"
    assert nom2dat("Hvolsvöllur") == "Hvolsvelli"
    assert nom2dat("Þórshöfn") == "Þórshöfn"

    assert is_plural(22)
    assert is_plural(11)
    assert is_plural("76,3")
    assert is_plural(27.6)
    assert is_plural("19,11")
    assert is_plural(3.141592653589793)
    assert not is_plural("276,1")
    assert not is_plural(22.1)
    assert not is_plural(22.41)
<<<<<<< HEAD
    assert not is_plural(3.1415926535897932384626433832795028841)
=======
    assert not is_plural("3.1415926535897932384626433832795028841")
>>>>>>> 249bd410

    assert sing_or_plur(21, "maður", "menn") == "21 maður"
    assert sing_or_plur(11, "köttur", "kettir") == "11 kettir"
    assert sing_or_plur(2.11, "króna", "krónur") == "2,11 krónur"
    assert sing_or_plur(172, "einstaklingur", "einstaklingar") == "172 einstaklingar"
    assert sing_or_plur(72.1, "gráða", "gráður") == "72,1 gráða"

    assert country_desc("DE") == "í Þýskalandi"
    assert country_desc("es") == "á Spáni"
    assert country_desc("IS") == "á Íslandi"
    assert country_desc("us") == "í Bandaríkjunum"
    assert country_desc("IT") == "á Ítalíu"

    assert time_period_desc(3751) == "1 klukkustund og 3 mínútur"
    assert (
        time_period_desc(3751, omit_seconds=False)
        == "1 klukkustund, 2 mínútur og 31 sekúnda"
    )
    assert time_period_desc(601) == "10 mínútur"
    assert time_period_desc(610, omit_seconds=False) == "10 mínútur og 10 sekúndur"
    assert time_period_desc(61, omit_seconds=False) == "1 mínúta og 1 sekúnda"
    assert (
        time_period_desc(121, omit_seconds=False, case="þgf")
        == "2 mínútum og 1 sekúndu"
    )
    assert time_period_desc(3751, num_to_str=True) == "ein klukkustund og þrjár mínútur"
    assert (
        time_period_desc(3751, omit_seconds=False, num_to_str=True)
        == "ein klukkustund, tvær mínútur og þrjátíu og ein sekúnda"
    )
    assert time_period_desc(601, num_to_str=True) == "tíu mínútur"
    assert (
        time_period_desc(86401, omit_seconds=False, case="ef", num_to_str=True)
        == "eins dags og einnar sekúndu"
    )
    assert (
        time_period_desc(172802, omit_seconds=False, case="þf", num_to_str=True)
        == "tvo daga og tvær sekúndur"
    )
    assert (
        time_period_desc(121, omit_seconds=False, case="þgf", num_to_str=True)
        == "tveimur mínútum og einni sekúndu"
    )

    assert distance_desc(1.1) == "1,1 kílómetri"
    assert distance_desc(1.2) == "1,2 kílómetrar"
    assert distance_desc(0.7) == "700 metrar"
    assert distance_desc(0.021) == "20 metrar"
    assert distance_desc(41, case="þf") == "41 kílómetra"
    assert distance_desc(0.215, case="þgf") == "220 metrum"
    assert distance_desc(1.1, num_to_str=True) == "einn komma einn kílómetri"
    assert distance_desc(1.2, num_to_str=True) == "einn komma tveir kílómetrar"
    assert (
        distance_desc(1.2, case="þgf", num_to_str=True)
        == "einum komma tveimur kílómetrum"
    )
    assert (
        distance_desc(1.2, case="ef", num_to_str=True) == "eins komma tveggja kílómetra"
    )
    assert distance_desc(0.7, num_to_str=True) == "sjö hundruð metrar"
    assert distance_desc(0.021, num_to_str=True) == "tuttugu metrar"
    assert distance_desc(41, case="þf", num_to_str=True) == "fjörutíu og einn kílómetra"
    assert (
        distance_desc(0.215, case="þgf", num_to_str=True)
        == "tvö hundruð og tuttugu metrum"
    )

    assert krona_desc(361) == "361 króna"
    assert krona_desc(28) == "28 krónur"
    assert krona_desc(4264.2) == "4.264,2 krónur"
    assert krona_desc(2443681.1) == "2.443.681,1 króna"

    assert strip_trailing_zeros("17,0") == "17"
    assert strip_trailing_zeros("219.117,0000") == "219.117"
    assert strip_trailing_zeros("170") == "170"
    assert strip_trailing_zeros("170,0") == "170"

    assert iceformat_float(666.0) == "666"
    assert iceformat_float(666, strip_zeros=False) == "666,00"
    assert iceformat_float(217.296) == "217,3"
    assert iceformat_float(2528963.9) == "2.528.963,9"
    assert iceformat_float(123.12341, decimal_places=4) == "123,1234"
    assert iceformat_float(123.1000, strip_zeros=True) == "123,1"
    assert iceformat_float(123.0, decimal_places=4, strip_zeros=False) == "123,0000"

    assert timezone4loc((64.157202, -21.948536)) == "Atlantic/Reykjavik"
    assert timezone4loc((40.093368, 57.000067)) == "Asia/Ashgabat"<|MERGE_RESOLUTION|>--- conflicted
+++ resolved
@@ -349,16 +349,8 @@
     assert "Mýrarvegi / Hringteig" in json["answer"]
     assert _has_no_numbers(json["voice"])
 
-<<<<<<< HEAD
-    import straeto
-
-    if len(straeto.BusStop.named("Naustabraut / Davíðshagi A")) == 0:
-        # Stop doesn't exist in old stops.txt file in straeto package
-        return
-=======
     # TODO: bus module picks stop closest to user
     return
->>>>>>> 249bd410
 
     json = qmcall(
         client,
@@ -1696,11 +1688,7 @@
     assert not is_plural("276,1")
     assert not is_plural(22.1)
     assert not is_plural(22.41)
-<<<<<<< HEAD
-    assert not is_plural(3.1415926535897932384626433832795028841)
-=======
     assert not is_plural("3.1415926535897932384626433832795028841")
->>>>>>> 249bd410
 
     assert sing_or_plur(21, "maður", "menn") == "21 maður"
     assert sing_or_plur(11, "köttur", "kettir") == "11 kettir"
