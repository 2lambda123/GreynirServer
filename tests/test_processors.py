--- conflicted
+++ resolved
@@ -106,11 +106,7 @@
     pgs: List[List[Any]] = []
     # Dict of parse trees in string dump format,
     # stored by sentence index (1-based)
-<<<<<<< HEAD
-    trees = dict()
-=======
-    trees: Dict[int, str] = OrderedDict()
->>>>>>> 22a982b7
+    trees: Dict[int, str] = dict()
     num_sent = 0
     for p in ip.paragraphs():
         pgs.append([])
